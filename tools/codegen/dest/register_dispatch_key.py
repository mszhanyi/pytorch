from typing import List, Optional, Union
import itertools
from typing_extensions import Literal
from dataclasses import dataclass
import textwrap

from tools.codegen.context import method_with_native_function
from tools.codegen.utils import Target, mapMaybe
from tools.codegen.model import (DispatchKey, NativeFunction,
                                 NativeFunctionsGroup, SchemaKind,
                                 TensorOptionsArguments, assert_never,
                                 is_cuda_dispatch_key,
                                 is_structured_dispatch_key)
from tools.codegen.api.types import (BaseCType, Binding, ConstRefCType,
                                     CppSignature, CppSignatureGroup,
                                     DispatcherSignature, Expr, MutRefCType,
                                     NativeSignature)
import tools.codegen.api.meta as meta
import tools.codegen.api.structured as structured
from tools.codegen.api.translate import translate
from tools.codegen.selective_build.selector import SelectiveBuilder

# Generates Register{dispatch}.cpp (e.g., RegisterCPU.cpp).
#
#   - The primary function of this file is to register all of the
#     implementations for the given dispatch key to the dispatcher,
#     so they are available for use in PyTorch.  If dispatch is
#     None, we generate schema (def) registrations and catchall
#     registrations.
#   - The secondary function of this file is to generate a wrapper
#     around functions.  In CPUType these wrappers do nothing
#     (and should be removed), but in other cases they handle
#     DeviceGuard. A small extra benefit of wrappers is they
#     are not overloaded, so they can be used in the registration
#     API without having to disambiguate which overload you want
#     (as would be the case if you directly registered native::
#     functions).
#   - The tertiary function of this file is to generate *static*
#     cpp API bindings which can be used to bypass dispatcher
#     directly to kernels, but with user-friendly cpp-style API
@dataclass(frozen=True)
class RegisterDispatchKey:
    dispatch_key: DispatchKey

    target: Union[
        Literal[Target.ANONYMOUS_DEFINITION],
        Literal[Target.NAMESPACED_DEFINITION],
        Literal[Target.NAMESPACED_DECLARATION],
        Literal[Target.REGISTRATION]
    ]

    # Selector object to determine which operators to generate
    # registration code for.
    selector: SelectiveBuilder

    # Whether or not we are actually code-genning for ROCm
    rocm: bool

    @method_with_native_function
    def __call__(self, f: Union[NativeFunctionsGroup, NativeFunction]) -> List[str]:
        if isinstance(f, NativeFunctionsGroup):
            if f.structured:
                return self.gen_structured(f)
            else:
                return list(mapMaybe(self.gen_unstructured, f.functions()))
        elif isinstance(f, NativeFunction):
            r = self.gen_unstructured(f)
            return [] if r is None else [r]
        else:
            assert_never(f)

    def gen_structured(self, g: NativeFunctionsGroup) -> List[str]:
        if self.dispatch_key == DispatchKey.Meta:
            assert self.dispatch_key not in g.out.dispatch, \
                "Do not explicitly specify Meta dispatch key on structured " \
                "functions, they will be automatically generated for you"
        elif self.dispatch_key == DispatchKey.CompositeExplicitAutograd:
            assert self.dispatch_key not in g.out.dispatch, \
                "Do not explicitly specify CompositeExplicitAutograd dispatch key on structured " \
                "functions, they will be automatically generated for you"
        elif not is_structured_dispatch_key(self.dispatch_key):
            return list(mapMaybe(self.gen_unstructured, g.functions()))
        elif self.dispatch_key not in g.out.dispatch:
            return []

        structured_gen = StructuredRegisterDispatchKey(
            self.dispatch_key,
            self.target,
            self.selector,
            self.rocm,
            g
        )
        return list(mapMaybe(structured_gen.gen_one, g.functions()))

    @method_with_native_function
    def gen_unstructured(self, f: NativeFunction) -> Optional[str]:
        inplace_meta = False
        if self.dispatch_key not in f.dispatch:
            if (self.dispatch_key == DispatchKey.Meta and
                    f.func.kind() is SchemaKind.inplace and
                    # Defer to composites for meta implementation
                    DispatchKey.CompositeImplicitAutograd not in f.dispatch and
                    DispatchKey.CompositeExplicitAutograd not in f.dispatch and
                    # Inplace list operations are not supported
                    len(f.func.returns) == 1):
                inplace_meta = True
            else:
                return None
        if f.manual_kernel_registration:
            return None

        if self.target is Target.REGISTRATION and not self.selector.is_native_function_selected(f):
            return None

        sig = NativeSignature(f.func, prefix='wrapper_')

        name = sig.name()
        returns_type = sig.returns_type()
        args = sig.arguments()
        args_str = ', '.join(a.defn() for a in args)

        # See Note [Direct dispatch bindings]
        cpp_sig_group = CppSignatureGroup.from_native_function(f, method=False, fallback_binding=False)

        if self.target is Target.NAMESPACED_DECLARATION:
            result = f"TORCH_API {cpp_sig_group.signature.decl()};\n"
            if cpp_sig_group.faithful_signature is not None:
                result += f"TORCH_API {cpp_sig_group.faithful_signature.decl()};\n"
            return result
        elif self.target is Target.NAMESPACED_DEFINITION:
            def generate_defn(cpp_sig: CppSignature) -> str:
                return f"""
{cpp_sig.defn()} {{
return {sig.name()}({', '.join(e.expr for e in translate(cpp_sig.arguments(), sig.arguments()))});
}}
"""
            result = generate_defn(cpp_sig_group.signature)
            if cpp_sig_group.faithful_signature is not None:
                result += generate_defn(cpp_sig_group.faithful_signature)
            return result
        elif self.target is Target.ANONYMOUS_DEFINITION:
            # short circuit for inplace_meta
            if inplace_meta:
                assert f.func.arguments.self_arg is not None
                self_arg_name = f.func.arguments.self_arg.argument.name
                # TODO: handle in place on tensor list
                return f"""
{returns_type} {name}({args_str}) {{
  TORCH_CHECK_NOT_IMPLEMENTED({self_arg_name}.is_meta(),
    "Cannot inplace into non-meta tensor with meta tensor argument");
  return {self_arg_name};
}}
"""

            impl_name = f"at::native::{f.dispatch[self.dispatch_key]}"

            args_exprs_str = ', '.join(a.name for a in args)

            device_guard = "// DeviceGuard omitted"  # default

            if f.device_guard and is_cuda_dispatch_key(self.dispatch_key):
                has_tensor_options = any(isinstance(a.argument, TensorOptionsArguments) for a in args)
                if has_tensor_options:
                    # kernel is creating a tensor
                    device_guard = """globalContext().lazyInitCUDA();
  const DeviceGuard device_guard(device_or_default(device));"""
                else:
                    # kernel is operating on existing tensors

                    # There is precedence for which argument we use to do
                    # device guard.  This describes the precedence order.
                    self_arg = [f.func.arguments.self_arg.argument] if f.func.arguments.self_arg is not None else []
                    candidate_args = itertools.chain(
                        self_arg,
                        f.func.arguments.out,
                        f.func.arguments.flat_positional
                    )

                    # Only tensor like arguments are eligible
                    device_of = next((f'{a.name}' for a in candidate_args if a.type.is_tensor_like()), None)
                    if device_of is not None:
                        device_guard = f"const OptionalDeviceGuard device_guard(device_of({device_of}));"

            return f"""\
namespace {{

{returns_type} {name}({args_str}) {{
  {device_guard}
  return {impl_name}({args_exprs_str});
}}

}} // anonymous namespace
"""

        elif self.target is Target.REGISTRATION:
            if f.manual_kernel_registration:
                return None
            else:
                dispatcher_sig = DispatcherSignature.from_schema(f.func)
                payload = f"TORCH_FN({name})"
                return f'm.impl("{f.func.name}",\n{payload});\n'
        else:
            assert_never(self.target)


# ~~~~~~~~~~~~~~~~~~~~~~~~~~~~~~~~~~~~~~~~~~~~~~~~~~~~~~~~~~~~~~~ #
#
#                           STRUCTURED
#
# ~~~~~~~~~~~~~~~~~~~~~~~~~~~~~~~~~~~~~~~~~~~~~~~~~~~~~~~~~~~~~~~ #

@dataclass(frozen=True)
class StructuredRegisterDispatchKey(RegisterDispatchKey):
    g: NativeFunctionsGroup

    def gen_class_set_output(self, k: SchemaKind, parent_class: str, generate_super: bool) -> str:
        if generate_super:
            set_output_super = f"{parent_class}::set_output(output_idx, sizes, strides, options, names);"
        else:
            set_output_super = ""
        return f"""
void set_output(int64_t output_idx, IntArrayRef sizes, IntArrayRef strides,
                TensorOptions options, DimnameList names) override {{
{textwrap.indent(self.gen_class_set_output_body(k, parent_class), "    ")}
    if (!names.empty()) {{
      namedinference::propagate_names(outputs_[output_idx], names);
    }}
    // super must happen after, so that downstream can use maybe_get_output
    // to retrieve the output
{textwrap.indent(set_output_super, "    ")}
}}
"""

    def gen_class_set_output_body(self, k: SchemaKind, parent_class: str) -> str:
        if self.dispatch_key in [DispatchKey.CUDA, DispatchKey.CompositeExplicitAutograd]:
            maybe_set_guard = """
auto current_device = guard_.current_device();
if (C10_UNLIKELY(current_device.has_value())) {
  TORCH_INTERNAL_ASSERT(*current_device == options.device(),
    "structured kernels don't support multi-device outputs");
} else {
  guard_.reset_device(options.device());
}
"""
            maybe_set_guard_line = maybe_set_guard + "\n"
        else:
            maybe_set_guard_line = maybe_set_guard = ''

        if k is SchemaKind.functional:
            if self.dispatch_key == DispatchKey.Meta:
                # TODO: dedupe this with below
                return """
if (strides.empty()) {
    outputs_[output_idx] = at::empty(sizes, options.device(at::kMeta));
} else {
    outputs_[output_idx] = at::empty_strided(sizes, strides, options.device(at::kMeta));
}
"""
            else:
                expanded_topts = "optTypeMetaToScalarType(options.dtype_opt()), options.layout_opt(), " \
                    "options.device_opt(), options.pinned_memory_opt()"
                if self.dispatch_key == DispatchKey.CPU:
                    empty_impl = "at::native::empty_cpu"
                    empty_strided_impl = "at::native::empty_strided_cpu"
                elif self.dispatch_key == DispatchKey.CUDA:
                    empty_impl = "at::native::empty_cuda"
                    empty_strided_impl = "at::native::empty_strided_cuda"
                elif self.dispatch_key == DispatchKey.CompositeExplicitAutograd:
                    empty_impl = "at::empty"
                    empty_strided_impl = "at::empty_strided"
                else:
                    raise AssertionError("unsupported dispatch key")
                structured_inherits = self.g.out.structured_inherits
                if structured_inherits == "TensorIteratorBase":
                    set_dtype_call_line = "set_output_current_dtype(output_idx);\n"
                else:
                    set_dtype_call_line = ""
                return f"""{maybe_set_guard_line}
if (strides.empty()) {{
    outputs_[output_idx] = {empty_impl}(sizes, {expanded_topts}, options.memory_format_opt());
}} else {{
    // TODO: assert options.memory_format_opt() is nullopt (debug only?)
    outputs_[output_idx] = {empty_strided_impl}(sizes, strides, {expanded_topts});
}}
{set_dtype_call_line}"""
        elif k is SchemaKind.inplace:
            return maybe_set_guard
        elif k is SchemaKind.out:
<<<<<<< HEAD
            if self.dispatch_key == DispatchKey.CPU:
                resize_impl = "resize_output_cpu"
            else:
                # Only bothering to include a resize_output fastpath for CPU for now.
                # We can add one in if for the perf if we need to. But it'll be easier when external backends
                # have access to meta functions, and we can write one for resize_.
                resize_impl = "resize_output"
            # TODO: Provide a way of bypassing the tests here, if the meta
            # function consulted maybe_get_output()
            return f"""{maybe_set_guard_line}
=======
            return f"""
{maybe_set_guard}
>>>>>>> b1d17bc5
const auto& out = outputs_[output_idx].get();
TORCH_CHECK(options.dtype() == out.dtype(),
    "Expected out tensor to have dtype ", options.dtype(), ", but got ", out.dtype(), " instead");
TORCH_CHECK(options.device() == out.device(),
    "Expected out tensor to have device ", options.device(), ", but got ", out.device(), " instead");
bool resized = at::native::resize_output(outputs_[output_idx], sizes);
// Only restride if a resize occurred; otherwise we ignore the (advisory)
// strides from the meta function and directly use the output tensor's
// preexisting strides
if (resized) {{
    if (!strides.empty()) {{
        TORCH_INTERNAL_ASSERT(!options.memory_format_opt().has_value());
        at::native::as_strided_(outputs_[output_idx], sizes, strides);
    }} else if (options.memory_format_opt().has_value()) {{
        outputs_[output_idx].get().unsafeGetTensorImpl()->empty_tensor_restride(*options.memory_format_opt());
    }}
}}
"""
        else:
            assert_never(k)

    # returns the definition of a ctor, as well as how to construct
    # this class to a variable named op
    def gen_class_ctor(self, k: SchemaKind, class_name: str, returns: int) -> str:
        if k is SchemaKind.functional:
            return ""
        elif k is SchemaKind.inplace:
            # TODO: Make sure out argument is guaranteed to be self
            return f"{class_name}(Tensor& self) : outputs_{{std::ref(self)}} {{}}"
        elif k is SchemaKind.out:
            out_args = ', '.join(f"Tensor& out{i}" for i in range(returns))
            out_refs = ', '.join(f"std::ref(out{i})" for i in range(returns))
            return f"{class_name}({out_args}) : outputs_{{ {out_refs} }} {{}}"
        else:
            assert_never(k)

    def gen_class(
        self, f: NativeFunction, k: SchemaKind, *, class_name: str, parent_class: str, generate_super: bool
    ) -> str:
        if k is SchemaKind.functional:
            output_type = "Tensor"
        elif k is SchemaKind.inplace:
            output_type = "std::reference_wrapper<Tensor>"
        elif k is SchemaKind.out:
            output_type = "std::reference_wrapper<Tensor>"

        if self.dispatch_key == DispatchKey.CUDA:
            if self.rocm:
                guard_field = 'c10::hip::OptionalHIPGuardMasqueradingAsCUDA guard_;'
            else:
                guard_field = 'c10::cuda::OptionalCUDAGuard guard_;'
        elif self.dispatch_key == DispatchKey.CompositeExplicitAutograd:
            guard_field = 'c10::OptionalDeviceGuard guard_;'
        else:
            guard_field = ''

        indent = " " * 4
        class_ctor_str = self.gen_class_ctor(k, class_name, len(f.func.returns))
        lines = (
            f"struct {class_name} final : public {parent_class} {{",
            f"{textwrap.indent(class_ctor_str, indent)}",
            f"{textwrap.indent(self.gen_class_set_output(k, parent_class, generate_super), indent)}",
            "    const Tensor& maybe_get_output(int64_t output_idx) override {",
            "        return outputs_[output_idx];",
            "    }",
            f"    std::array<{output_type}, {len(f.func.returns)}> outputs_;",
            f"{textwrap.indent(guard_field, indent)}",
            "};"
        )
        return '\n'.join(line for line in lines if line)

    @method_with_native_function
    def gen_one(self, f: NativeFunction) -> Optional[str]:
        assert not f.manual_kernel_registration

        if self.target is Target.REGISTRATION and not self.selector.is_native_function_selected(f):
            return None

        # TODO: Now, there is something interesting going on here.  In the code below,
        # we generate CompositeExplicitAutograd implementations of functional and inplace
        # based on the out implementation.  But in fact, out is definable by
        # functional too (just not very efficiently), and this is honestly the
        # MORE likely situation for a backend implementor.  How do we pick?
        # Well, taking a page from Haskell type classes and default methods,
        # we could conceivably register a circular definition (out in terms
        # of functional, and functional in terms of out) and just require
        # someone to implement one or the other.  We'd have to do a little bit
        # of work to not register one of these "weak" definitions unless there
        # is a strong definition somewhere in the DAG!  So it's not implemented yet.
        if self.dispatch_key == DispatchKey.CompositeExplicitAutograd and f.func.kind() is SchemaKind.out:
            # Never generate a default implementation for out, that's what you
            # have to define as a backend implementor
            return None

        # Note [Direct dispatch bindings]
        # ~~~~~~~~~~~~~~~~~~~~~~~~~~~~~~~
        # Signature of the non-dispatched function we'll expose in a header
        # (e.g., at::cpu::add).  We don't generate methods (TODO: do this
        # when CPUTensor class is a thing); nor do we generate fallback
        # bindings for manual_cpp_binding functions.
        cpp_sig_group = CppSignatureGroup.from_native_function(f, method=False, fallback_binding=False)

        # Signature of the wrapper function we'll register to the dispatcher
        sig = NativeSignature(f.func, prefix="wrapper_")

        if self.target is Target.NAMESPACED_DECLARATION:
            result = f"TORCH_API {cpp_sig_group.signature.decl()};\n"
            if cpp_sig_group.faithful_signature is not None:
                result += f"TORCH_API {cpp_sig_group.faithful_signature.decl()};\n"
            return result

        elif self.target is Target.NAMESPACED_DEFINITION:
            def generate_defn(cpp_sig: CppSignature) -> str:
                return f"""
{cpp_sig.defn()} {{
return {sig.name()}({', '.join(e.expr for e in translate(cpp_sig.arguments(), sig.arguments()))});
}}
"""
            result = generate_defn(cpp_sig_group.signature)
            if cpp_sig_group.faithful_signature is not None:
                result += generate_defn(cpp_sig_group.faithful_signature)
            return result

        elif self.target is Target.ANONYMOUS_DEFINITION:

            k = f.func.kind()

            # Construct the body of the wrapper function with signature sig
            sig_body = []
            # We'll use context to keep track of any variables we've brought
            # into scope while generating code
            context: List[Union[Binding, Expr]] = list(sig.arguments())

            # Initialize the class corresponding to this structured
            # operator; feeding it the output argument(s) if it is known
            if self.dispatch_key is DispatchKey.Meta:
                class_name = f"structured_{meta.name(self.g)}_meta_{k.name}"
                parent_class = f"at::meta::{meta.name(self.g)}"
            elif self.dispatch_key is DispatchKey.CompositeExplicitAutograd:
                # TODO: dedup this branch
                class_name = f"structured_{meta.name(self.g)}_default_backend_{k.name}"
                parent_class = f"at::meta::{meta.name(self.g)}"
            else:
                class_name = f"structured_{self.g.out.dispatch[self.dispatch_key]}_{k.name}"
                parent_class = f"at::native::structured_{self.g.out.dispatch[self.dispatch_key]}"

            if k is SchemaKind.functional:
                sig_body.append(f"{class_name} op;")
            elif k is SchemaKind.inplace:
                sig_body.append(f"{class_name} op(self);")
            elif k is SchemaKind.out:
                out_args_str = ', '.join(a.name for a in f.func.arguments.out)
                sig_body.append(f"{class_name} op({out_args_str});")

            # Translate the input native arguments into structured
            # arguments for the meta call
            meta_exprs = ', '.join(
                e.expr for e in translate(
                    context,
                    structured.meta_arguments(self.g),
                    method=False
                )
            )
            sig_body.append(f"op.meta({meta_exprs});")

            # After running meta, op.outputs_ is guaranteed to be valid;
            # add it to the context
            out_args = structured.out_arguments(self.g)
            for i, out_arg in enumerate(out_args):
                assert ConstRefCType(BaseCType("Tensor", out_arg.ctype.name)) == out_arg.ctype
                context.append(Expr(
                    expr=f"op.outputs_[{i}]",
                    # TODO: Stop hardcoding that the output type is a Tensor.  Note
                    # that for the codegen here this is fine because outputs_ is
                    # hardcoded to be tensor already
                    type=MutRefCType(BaseCType("Tensor", out_arg.ctype.name)),
                ))

            # With the expanded context, do the impl call (if not a meta
            # function)
            if self.dispatch_key == DispatchKey.CompositeExplicitAutograd:
                # TODO: https://github.com/pytorch/pytorch/issues/53023
                out_sig_group = CppSignatureGroup.from_native_function(
                    self.g.out, method=False, fallback_binding=f.manual_cpp_binding)
                out_sig = out_sig_group.most_faithful_signature()
                api_name = out_sig.name()
                out_exprs = ', '.join(
                    e.expr for e in translate(
                        context,
                        out_sig.arguments(),
                        method=False
                    )
                )
                # TODO: I think this means structured won't work with method
                # only functions (but maybe you're saved by faithful? iunno.)
                # NB: Originally I wrote this as an at::redispatch call, but
                # I got in trouble because that meant I needed a DispatchKeySet
                # in the wrapper function, which meant I needed a DispatchKeySet
                # in the DispatchKeyFunctions declarations, but the defined API
                # there does NOT permit a dispatch key set.  I think you can
                # probably unwind this by calling some function to do the TLS
                # fetch and get the DispatchKeySet when you don't have it, but
                # I didn't do it for this version
                sig_body.append(f"at::{api_name}({out_exprs});")
            elif self.dispatch_key != DispatchKey.Meta:
                impl_exprs = ', '.join(
                    e.expr for e in translate(
                        context,
                        structured.impl_arguments(self.g),
                        method=False
                    )
                )
                sig_body.append(f"op.impl({impl_exprs});")

            # Destructively return the final tensors
            # TODO: Do this in translate instead
            if k is SchemaKind.functional:
                if len(f.func.returns) == 1:
                    ret_expr = "std::move(op.outputs_[0])"  # small optimization
                else:
                    moved = ', '.join(f"std::move(op.outputs_[{i}])" for i in range(len(f.func.returns)))
                    ret_expr = f"std::make_tuple({moved})"
            elif k is SchemaKind.inplace:
                ret_expr = "self"
            elif k is SchemaKind.out:
                if len(f.func.returns) == 1:
                    ret_expr = f.func.arguments.out[0].name
                else:
                    refs = ', '.join(a.name for a in f.func.arguments.out)
                    ret_expr = f"std::forward_as_tuple({refs})"
            sig_body.append(f"return {ret_expr};")

            sig_body_str = "\n".join(sig_body)

            # For an overview of what this template code looks like, see
            # https://github.com/pytorch/rfcs/pull/9
            return f"""\
{self.gen_class(
f, k,
class_name=class_name,
parent_class=parent_class,
generate_super=self.g.out.structured_inherits is not None
)}

{sig.defn()} {{
{sig_body_str}
}}
"""

        elif self.target is Target.REGISTRATION:
            return f'm.impl("{f.func.name}", TORCH_FN({sig.name()}));'
        else:
            assert_never(self.target)
            # Silence mypy's "Missing return statement" error
            return None<|MERGE_RESOLUTION|>--- conflicted
+++ resolved
@@ -221,7 +221,7 @@
         return f"""
 void set_output(int64_t output_idx, IntArrayRef sizes, IntArrayRef strides,
                 TensorOptions options, DimnameList names) override {{
-{textwrap.indent(self.gen_class_set_output_body(k, parent_class), "    ")}
+{textwrap.indent(self.gen_class_set_output_body(k), "    ")}
     if (!names.empty()) {{
       namedinference::propagate_names(outputs_[output_idx], names);
     }}
@@ -231,7 +231,7 @@
 }}
 """
 
-    def gen_class_set_output_body(self, k: SchemaKind, parent_class: str) -> str:
+    def gen_class_set_output_body(self, k: SchemaKind) -> str:
         if self.dispatch_key in [DispatchKey.CUDA, DispatchKey.CompositeExplicitAutograd]:
             maybe_set_guard = """
 auto current_device = guard_.current_device();
@@ -270,11 +270,6 @@
                     empty_strided_impl = "at::empty_strided"
                 else:
                     raise AssertionError("unsupported dispatch key")
-                structured_inherits = self.g.out.structured_inherits
-                if structured_inherits == "TensorIteratorBase":
-                    set_dtype_call_line = "set_output_current_dtype(output_idx);\n"
-                else:
-                    set_dtype_call_line = ""
                 return f"""{maybe_set_guard_line}
 if (strides.empty()) {{
     outputs_[output_idx] = {empty_impl}(sizes, {expanded_topts}, options.memory_format_opt());
@@ -282,25 +277,11 @@
     // TODO: assert options.memory_format_opt() is nullopt (debug only?)
     outputs_[output_idx] = {empty_strided_impl}(sizes, strides, {expanded_topts});
 }}
-{set_dtype_call_line}"""
+"""
         elif k is SchemaKind.inplace:
             return maybe_set_guard
         elif k is SchemaKind.out:
-<<<<<<< HEAD
-            if self.dispatch_key == DispatchKey.CPU:
-                resize_impl = "resize_output_cpu"
-            else:
-                # Only bothering to include a resize_output fastpath for CPU for now.
-                # We can add one in if for the perf if we need to. But it'll be easier when external backends
-                # have access to meta functions, and we can write one for resize_.
-                resize_impl = "resize_output"
-            # TODO: Provide a way of bypassing the tests here, if the meta
-            # function consulted maybe_get_output()
             return f"""{maybe_set_guard_line}
-=======
-            return f"""
-{maybe_set_guard}
->>>>>>> b1d17bc5
 const auto& out = outputs_[output_idx].get();
 TORCH_CHECK(options.dtype() == out.dtype(),
     "Expected out tensor to have dtype ", options.dtype(), ", but got ", out.dtype(), " instead");
