--- conflicted
+++ resolved
@@ -1333,15 +1333,9 @@
       // after TensorIterator builder, waiting until we actually want
       // to do the computation.  That would also remove the necessity
       // for the is_meta_ test.
-<<<<<<< HEAD
-      TORCH_INTERNAL_ASSERT(op.original_tensor.is_same(t));
-      TORCH_INTERNAL_ASSERT(!op.tensor.is_same(t));
-      at::native::resize_output(op.tensor, sizes);
-=======
       TORCH_INTERNAL_ASSERT(op.original_tensor->is_same(t));
       TORCH_INTERNAL_ASSERT(!op.tensor->is_same(t));
       at::native::resize_output(*op.tensor, sizes);
->>>>>>> 7b9764cb
       if (!strides.empty()) {
         TORCH_INTERNAL_ASSERT(!options.memory_format_opt().has_value());
         op.tensor->as_strided_(sizes, strides);
@@ -1371,11 +1365,7 @@
       }
       op.current_dtype = op.target_dtype;
   } else if (op.will_resize) {
-<<<<<<< HEAD
-      at::native::resize_output(op.tensor, sizes);
-=======
       at::native::resize_output(*op.tensor, sizes);
->>>>>>> 7b9764cb
       if (!strides.empty()) {
         TORCH_INTERNAL_ASSERT(!options.memory_format_opt().has_value());
         op.tensor->as_strided_(sizes, strides);
