#import <ATen/native/metal/MetalCommandBuffer.h>
#import <ATen/native/metal/MetalTensorImpl.h>
#import <ATen/native/metal/MetalTensorImplStorage.h>
#import <ATen/native/metal/MetalUtils.h>
#import <ATen/native/metal/mpscnn/MPSCNNContext.h>
#import <ATen/native/metal/mpscnn/MPSCNNUtils.h>
#import <ATen/native/metal/mpscnn/MPSImage+Tensor.h>
#import <ATen/native/metal/mpscnn/MPSImageUtils.h>

#include <ATen/InferSize.h>
#include <ATen/TensorUtils.h>
#include <torch/library.h>

namespace at {
namespace native {
namespace metal {

API_AVAILABLE(ios(10.0), macos(10.13))
Tensor view(const Tensor& input, IntArrayRef size) {
  TORCH_CHECK(input.is_metal());
  auto inferred_size = at::infer_size(size, input.numel());
  auto stride =
      at::detail::computeStride(input.sizes(), input.strides(), inferred_size);
  TORCH_CHECK(
      stride.has_value(),
      "view size is "
      "not compatible with input tensor's size and stride (at least one dimension"
      " spans across two contiguous subspaces). Use .reshape(...) instead.");
  auto stride_value = *stride;
  MPSImage* X = imageFromTensor(input);
  MetalCommandBuffer* commandBuffer = getCommandBufferFromTensor(input);
  MetalTensorImplStorage mt{inferred_size, stride_value};
  mt.texture()->allocateTemporaryStorage(inferred_size, commandBuffer);
  MPSImage* Y = mt.texture()->image();
<<<<<<< HEAD
  id<MTLComputePipelineState> state =
      [[MPSCNNContext sharedInstance] specializedPipelineState:@"reshape"
                                                     Constants:@[
                                                       @(Y.height),
                                                       @(Y.width),
                                                       @(Y.featureChannels),
                                                       @(Y.numberOfImages),
                                                       @(X.height),
                                                       @(X.width),
                                                       @(X.featureChannels),
                                                       @(X.numberOfImages),
                                                     ]];
=======
  id<MTLComputePipelineState> state = [[MPSCNNContext sharedInstance]
      specializedPipelineState:"reshape"
                     Constants:@[
                       @(Y.height),
                       @(Y.width),
                       @(Y.featureChannels),
                       @(Y.numberOfImages),
                       @(X.height),
                       @(X.width),
                       @(X.featureChannels),
                       @(X.numberOfImages),
                     ]];
>>>>>>> b8c57f0b
  id<MTLComputeCommandEncoder> encoder =
      [commandBuffer.buffer computeCommandEncoder];
  [encoder setComputePipelineState:state];
  [encoder setTexture:[X texture] atIndex:0];
  [encoder setTexture:[Y texture] atIndex:1];
  const auto& launchParams =
      mpscnn::spatialPointwiseKernelLaunchParams(state, Y);
  [encoder dispatchThreadgroups:launchParams.threadgroupsPerGrid
          threadsPerThreadgroup:launchParams.threadsPerThreadgroup];
  [encoder endEncoding];
  [X markRead];
  [Y markRead];
  auto output = makeTensor(std::move(mt), input.options());
  return output;
}

Tensor reshape(const Tensor& input, IntArrayRef shape) {
  TORCH_CHECK(input.is_metal());
  return view(input, shape);
}

Tensor flatten_using_ints(
    const Tensor& input,
    int64_t start_dim,
    int64_t end_dim) {
  TORCH_CHECK(input.is_metal());
  start_dim = maybe_wrap_dim(start_dim, input.dim());
  end_dim = maybe_wrap_dim(end_dim, input.dim());
  TORCH_CHECK(
      start_dim <= end_dim,
      "flatten() has invalid args: start_dim cannot come after end_dim");
  std::vector<int64_t> shape;
  if (input.dim() == 0) {
    return input.reshape({1});
  }
  if (start_dim == end_dim) {
    return input;
  }
  const auto slice_numel = c10::multiply_integers(
      input.sizes().slice(start_dim, end_dim - start_dim + 1));
  shape.reserve(input.dim() - end_dim + start_dim);
  for (int64_t i = 0; i < start_dim; i++) {
    shape.push_back(input.size(i));
  }
  shape.push_back(slice_numel);
  for (int64_t i = end_dim + 1; i < input.dim(); i++) {
    shape.push_back(input.size(i));
  }
  return input.reshape(shape);
}

TORCH_LIBRARY_IMPL(aten, Metal, m) {
  m.impl("view", TORCH_FN(view));
  m.impl("reshape", TORCH_FN(reshape));
  m.impl("flatten.using_ints", TORCH_FN(flatten_using_ints));
};

}
}
}<|MERGE_RESOLUTION|>--- conflicted
+++ resolved
@@ -32,9 +32,8 @@
   MetalTensorImplStorage mt{inferred_size, stride_value};
   mt.texture()->allocateTemporaryStorage(inferred_size, commandBuffer);
   MPSImage* Y = mt.texture()->image();
-<<<<<<< HEAD
   id<MTLComputePipelineState> state =
-      [[MPSCNNContext sharedInstance] specializedPipelineState:@"reshape"
+      [[MPSCNNContext sharedInstance] specializedPipelineState:"reshape"
                                                      Constants:@[
                                                        @(Y.height),
                                                        @(Y.width),
@@ -45,20 +44,6 @@
                                                        @(X.featureChannels),
                                                        @(X.numberOfImages),
                                                      ]];
-=======
-  id<MTLComputePipelineState> state = [[MPSCNNContext sharedInstance]
-      specializedPipelineState:"reshape"
-                     Constants:@[
-                       @(Y.height),
-                       @(Y.width),
-                       @(Y.featureChannels),
-                       @(Y.numberOfImages),
-                       @(X.height),
-                       @(X.width),
-                       @(X.featureChannels),
-                       @(X.numberOfImages),
-                     ]];
->>>>>>> b8c57f0b
   id<MTLComputeCommandEncoder> encoder =
       [commandBuffer.buffer computeCommandEncoder];
   [encoder setComputePipelineState:state];
