#pragma once

#include <atomic>
#include <memory>
#include <numeric>

#include <c10/core/Backend.h>
#include <c10/core/MemoryFormat.h>
#include <c10/core/Storage.h>
#include <c10/core/TensorOptions.h>
#include <c10/core/DispatchKeySet.h>
#include <c10/core/impl/LocalDispatchKeySet.h>
#include <c10/core/CopyBytes.h>

#include <c10/util/Exception.h>
#include <c10/util/Optional.h>
#include <c10/util/Flags.h>
#include <c10/util/Logging.h>
#include <c10/util/python_stub.h>

// A global boolean variable to control whether we free memory when a Tensor
// is shrunk to a smaller size. As a result, a Tensor is always going to
// keep the memory allocated for its maximum capacity reshaped to so far.
//
// This parameter is respected "upper-case" methods which call Resize()
// (e.g., CopyFrom, ResizeLike); it is NOT respected by Tensor::resize_
// or ShrinkTo, both of which guarantee to never to free memory.
C10_DECLARE_bool(caffe2_keep_on_shrink);

// Since we can have high variance in blob memory allocated across different
// inputs in the same run, we will shrink the blob only if the memory gain
// is larger than this flag in bytes.  This only applies to functions which
// respect caffe2_keep_on_shrink.
C10_DECLARE_int64(caffe2_max_keep_on_shrink_memory);


namespace at {
class Tensor;
}

namespace c10 {
class Scalar;
struct Storage;

/**
 * A utility function to convert vector<int> to vector<int64_t>.
 */
inline std::vector<int64_t> ToVectorint64_t(ArrayRef<int> src) {
  return std::vector<int64_t>(src.begin(), src.end());
}

/**
 * Return product of all dimensions starting from k
 */
inline int64_t size_from_dim_(int k, IntArrayRef dims) {
  int64_t r = 1;
  for (size_t i = k; i < dims.size(); ++i) {
    r *= dims[i];
  }
  return r;
}

// Product of all dims up to k (not including dims[k])
inline int64_t size_to_dim_(int k, IntArrayRef dims) {
  TORCH_CHECK((unsigned)k <= dims.size());
  int64_t r = 1;
  for (int i = 0; i < k; ++i) {
    r *= dims[i];
  }
  return r;
}

// Product of all dims between k and l (not including dims[k] and dims[l])
inline int64_t size_between_dim_(int k, int l, IntArrayRef dims) {
  TORCH_CHECK((unsigned)l < dims.size());
  int64_t r = 1;
  if (k < l) {
    for (int i = k + 1; i < l; ++i) {
      r *= dims[i];
    }
  } else {
    for (int i = l + 1; i < k; ++i) {
      r *= dims[i];
    }
  }
  return r;
}

// Wrap around axis_index if it is negative, s.t., -1 is the last dim
inline int canonical_axis_index_(int axis_index, int ndims) {
  TORCH_CHECK(axis_index >= -ndims);
  TORCH_CHECK(axis_index < ndims);
  if (axis_index < 0) {
    return axis_index + ndims;
  }
  return axis_index;
}

using PlacementDtor = void (*)(void*, size_t);

/*
 * A Context that will call extra placement deleter during
 * deconstruction.
 *
 * Accept a already constructed DataPtr and store it as member
 * during destruction, we'll call extra deleter on the underlying
 * data pointer before the DataPtr is destructed.
 * `data_ptr_` owns the memory.
 */
struct C10_API PlacementDeleteContext {
  DataPtr data_ptr_;
  PlacementDtor placement_dtor_;
  size_t size_;
  PlacementDeleteContext(
      DataPtr&& data_ptr,
      PlacementDtor placement_dtor,
      size_t size)
      : data_ptr_(std::move(data_ptr)),
        placement_dtor_(placement_dtor),
        size_(size) {}
  static DataPtr makeDataPtr(
      DataPtr&& data_ptr,
      PlacementDtor placement_dtor,
      size_t size,
      Device device);
  ~PlacementDeleteContext() {
    placement_dtor_(data_ptr_.get(), size_);
    // original memory will be freed when data_ptr_ is destructed
  }
};

struct TensorImpl;

struct C10_API AutogradMetaInterface {
  virtual void set_requires_grad(bool requires_grad, at::TensorImpl* self_impl) = 0;
  virtual bool requires_grad() const = 0;
  virtual at::Tensor& mutable_grad() = 0;
  virtual const at::Tensor& grad() const = 0;
  virtual const at::Tensor& fw_grad(uint64_t level, const at::Tensor& self) const = 0;
  virtual void set_fw_grad(const at::Tensor& new_grad, const at::Tensor& self, uint64_t level, bool is_inplace_op) = 0;
  virtual ~AutogradMetaInterface();
};

namespace impl {

// Unfortunately, the definition of AutogradMeta lives in a separate
// compilation unit than TensorImpl (libtorch.so versus libc10.so)
// which means that we cannot construct an AutogradMeta from TensorImpl,
// not even from the cpp file.  So we have to indirect it through a factory
// function which will be initialized when we load libtorch.so.

struct C10_API AutogradMetaFactory {
  virtual ~AutogradMetaFactory() = default;
  virtual std::unique_ptr<AutogradMetaInterface> make() const = 0;
  // This method is the dumbest method.  But I don't have access
  // to Tensor (not TensorImpl) which is undefined in this header.
  virtual const at::Tensor& undefined_tensor() const = 0;
};

C10_API void SetAutogradMetaFactory(AutogradMetaFactory* factory);
C10_API AutogradMetaFactory* GetAutogradMetaFactory();

struct C10_API AutogradMetaFactoryRegisterer {
  explicit AutogradMetaFactoryRegisterer(AutogradMetaFactory* factory) {
    SetAutogradMetaFactory(factory);
  }
};

} // namespace impl

struct C10_API NamedTensorMetaInterface {
  virtual ~NamedTensorMetaInterface() {};
  virtual std::unique_ptr<NamedTensorMetaInterface> clone() const {
    TORCH_INTERNAL_ASSERT(
      false,
      "Not implemented: NamedTensorMetaInterface::clone");
  };
  virtual int64_t slow_dim() const {
    TORCH_INTERNAL_ASSERT(
      false,
      "Not implemented: NamedTensorMetaInterface::slow_dim");
  };
};

// NOTE [ Version Counter Sharing ]
//
// Every Tensor has a version counter. Version counters are incremented whenever the
// data or size of a tensor changes through in-place Variable operations. Version
// counters are used to detect modifications to saved variables which would result in
// incorrect gradient calculations. Version counters may be shared between Variables:
//
// 1. A view shares the version counter of the base Variable,
// 2. `x.detach()` shares the version counter of `x`,
// 3. Unpacked saved variables share the version counter of the source.
//
// Version counters are not shared in these scenarios:
//
// 1. When we replace a `Variable`'s underlying `Tensor` by calling `set_data(...)`,
// 2. `x.data` does not share the version counter of `x`. (See discussion at
// https://github.com/pytorch/pytorch/issues/5396)
//
// Question: Why do we put the version counter in TensorImpl instead of AutogradMeta?
//
// Answer: After the Variable/Tensor merge, a tensor will not have AutogradMeta when
// its `requires_grad_` is false, but when we use this tensor in the forward pass of
// a function that requires saving this tensor for backward, we need to keep track of
// this tensor's version to make sure it's always valid in the autograd graph.
//
// To achieve this goal, we put the version counter in TensorImpl instead of AutogradMeta,
// and have it always be available. This allows us to have the optimization of not
// carrying AutogradMeta when a tensor doesn't require gradient.
//
// A hypothetical alternative way to achieve this goal is to initialize AutogradMeta and
// create the version counter for the non-requires-grad tensor only when it's saved for
// backward. However, since saving a tensor for backward happens in the forward pass, and
// our invariant is that forward pass needs to be thread-safe, lazy-initializing AutogradMeta
// when saving a tensor can introduce race conditions when we are running the forward
// pass in multi-thread scenarios, thus making the forward pass not thread-safe anymore,
// which breaks the invariant.
struct C10_API VariableVersion {
 private:
  struct VersionCounter : intrusive_ptr_target {
    VersionCounter(uint32_t version) : version_(version) {}
    std::atomic<uint32_t> version_;
  };
  c10::intrusive_ptr<VersionCounter> version_counter_;

 public:
  bool unique() const {
    return 1 == version_counter_.use_count();
  }
  // NOTE: As of C++11 and 14, default-constructing a std::atomic variable
  // leaves it in a persistently undefined state. See
  // https://cplusplus.github.io/LWG/issue2334.
  VariableVersion(uint32_t version = 0)
      : version_counter_(c10::make_intrusive<VersionCounter>(version)) {}

  void bump() noexcept {
    ++version_counter_->version_;
  }

  uint32_t current_version() const noexcept {
    return version_counter_->version_;
  }
};

/**
 * The low-level representation of a tensor, which contains a pointer
 * to a storage (which contains the actual data) and metadata (e.g., sizes and
 * strides) describing this particular view of the data as a tensor.
 *
 * Some basic characteristics about our in-memory representation of
 * tensors:
 *
 *  - It contains a pointer to a storage struct (Storage/StorageImpl)
 *    which contains the pointer to the actual data and records the
 *    data type and device of the view.  This allows multiple tensors
 *    to alias the same underlying data, which allows to efficiently
 *    implement differing *views* on a tensor.
 *
 *  - The tensor struct itself records view-specific metadata about
 *    the tensor, e.g., sizes, strides and offset into storage.
 *    Each view of a storage can have a different size or offset.
 *
 *  - This class is intrusively refcounted.  It is refcounted so that
 *    we can support prompt deallocation of large tensors; it is
 *    intrusively refcounted so that we can still perform reference
 *    counted operations on raw pointers, which is often more convenient
 *    when passing tensors across language boundaries.
 *
 *  - For backwards-compatibility reasons, a tensor may be in an
 *    uninitialized state.  A tensor may be uninitialized in the following
 *    two ways:
 *
 *      - A tensor may be DTYPE UNINITIALIZED.  A tensor of this
 *        form has an uninitialized dtype.  This situation most
 *        frequently arises when a user writes Tensor x(CPU).  The dtype and
 *        is subsequently initialized when mutable_data<T>() is
 *        invoked for the first time.
 *
 *      - A tensor may be STORAGE UNINITIALIZED.  A tensor of this form
 *        has non-zero size, but has a storage with a null data pointer.
 *        This situation most frequently arises when a user calls
 *        Resize() or FreeMemory().  This is because Caffe2 historically
 *        does lazy allocation: allocation of data doesn't occur until
 *        mutable_data<T>() is invoked.  A tensor with zero size is
 *        always storage initialized, because no allocation is necessary
 *        in this case.
 *
 *    All combinations of these two uninitialized states are possible.
 *    Consider the following transcript in idiomatic Caffe2 API:
 *
 *      Tensor x(CPU); // x is storage-initialized, dtype-UNINITIALIZED
 *      x.Resize(4); // x is storage-UNINITIALIZED, dtype-UNINITIALIZED
 *      x.mutable_data<float>(); // x is storage-initialized, dtype-initialized
 *      x.FreeMemory(); // x is storage-UNINITIALIZED, dtype-initialized.
 *
 *    All other fields on tensor are always initialized.  In particular,
 *    size is always valid. (Historically, a tensor declared as Tensor x(CPU)
 *    also had uninitialized size, encoded as numel == -1, but we have now
 *    decided to default to zero size, resulting in numel == 0).
 *
 *    Uninitialized storages MUST be uniquely owned, to keep our model
 *    simple.  Thus, we will reject operations which could cause an
 *    uninitialized storage to become shared (or a shared storage to
 *    become uninitialized, e.g., from FreeMemory).
 *
 *    In practice, tensors which are storage-UNINITIALIZED and
 *    dtype-UNINITIALIZED are *extremely* ephemeral: essentially,
 *    after you do a Resize(), you basically always call mutable_data()
 *    immediately afterwards.  Most functions are not designed to
 *    work if given a storage-UNINITIALIZED, dtype-UNINITIALIZED tensor.
 *
 *    We intend to eliminate all uninitialized states, so that every
 *    tensor is fully initialized in all fields.  Please do not write new code
 *    that depends on these uninitialized states.
 */
struct C10_API TensorImpl : public c10::intrusive_ptr_target {
  TensorImpl() = delete;

  /**
   * Construct a 1-dim 0-size tensor backed by the given storage.
   */
  TensorImpl(
      Storage&& storage,
      DispatchKeySet,
      const caffe2::TypeMeta data_type);

  /**
   * Construct a 1-dim 0 size tensor that doesn't have a storage.
   */
  TensorImpl(DispatchKeySet, const caffe2::TypeMeta data_type, c10::optional<c10::Device> device_opt);

  // Legacy constructors so I don't have to go update call sites.
  // TODO: When Variable is added, delete these constructors
  TensorImpl(
      Storage&& storage,
      DispatchKey dispatch_key,
      const caffe2::TypeMeta data_type)
      : TensorImpl(
            std::move(storage),
            DispatchKeySet(dispatch_key),
            data_type) {}
  TensorImpl(DispatchKey dispatch_key, const caffe2::TypeMeta data_type, c10::optional<c10::Device> device_opt)
    : TensorImpl(DispatchKeySet(dispatch_key), data_type, device_opt) {}

 private:
  // This constructor is private, because the data_type is redundant with
  // storage.  Still, we pass it in separately because it's easier to write
  // the initializer list if we're not worried about storage being moved out
  // from under us.
  TensorImpl(Storage&& storage, DispatchKeySet, const caffe2::TypeMeta data_type, c10::optional<c10::Device>);

 public:
  TensorImpl(const TensorImpl&) = delete;
  TensorImpl& operator=(const TensorImpl&) = delete;
  TensorImpl(TensorImpl&&) = default;
  TensorImpl& operator=(TensorImpl&&) = default;

  /**
   * Release (decref) storage, and any other external allocations.  This
   * override is for `intrusive_ptr_target` and is used to implement weak
   * tensors.
   */
  virtual void release_resources() override;

  /**
   * Return the DispatchKeySet corresponding to this Tensor, specifying
   * all of the DispatchKeys that this Tensor identifies as.  This is the
   * information used to dispatch operations on this tensor.
   */
  DispatchKeySet key_set() const { return key_set_; }

  /**
   * Return a reference to the sizes of this tensor.  This reference remains
   * valid as long as the tensor is live and not resized.
   */
  virtual IntArrayRef sizes() const;

  /**
   * Return a reference to the strides of this tensor.  This reference remains
   * valid as long as the tensor is live and not restrided.
   */
  virtual IntArrayRef strides() const;

  /**
   * Return the number of dimensions of this tensor.  Note that 0-dimension
   * represents a Tensor that is a Scalar, e.g., one that has a single element.
   */
  virtual int64_t dim() const;

  /**
   * True if this tensor has storage. See storage() for details.
   */
  virtual bool has_storage() const;

  /**
   * Return the underlying storage of a Tensor.  Multiple tensors may share
   * a single storage.  A Storage is an impoverished, Tensor-like class
   * which supports far less operations than Tensor.
   *
   * Avoid using this method if possible; try to use only Tensor APIs to perform
   * operations.
   */
  virtual const Storage& storage() const;

  /**
   * The number of elements in a tensor.
   *
   * WARNING: Previously, if you were using the Caffe2 API, you could
   * test numel() == -1 to see if a tensor was uninitialized.  This
   * is no longer true; numel always accurately reports the product
   * of sizes of a tensor.
   */
  virtual int64_t numel() const {
#ifdef DEBUG
    TORCH_INTERNAL_ASSERT(compute_numel() == numel_);
#endif
    return numel_;
  }

  bool unique_version() const {
    return version_counter_.unique();
  }

  /**
   * Whether or not a tensor is laid out in contiguous memory.
   *
   * Tensors with non-trivial strides are not contiguous.  See
   * compute_contiguous() for the exact definition of whether or not
   * a tensor is contiguous or not.
   */
  virtual bool is_contiguous(at::MemoryFormat memory_format=at::MemoryFormat::Contiguous) const;

  bool is_sparse() const {
    // NB: This method is not virtual and avoid dispatches for performance reasons.
    return key_set_.has(DispatchKey::SparseCPU) ||
           key_set_.has(DispatchKey::SparseCUDA) ||
           key_set_.has(DispatchKey::SparseHIP);
  }

  bool is_quantized() const {
    // NB: This method is not virtual and avoid dispatches for performance reasons.
    return key_set_.has(DispatchKey::QuantizedCPU) ||
        key_set_.has(DispatchKey::QuantizedCUDA);
  }

  bool is_meta() const {
    // NB: This method is not virtual and avoid dispatches for performance reasons.
    return key_set_.has(DispatchKey::Meta);
  }

  bool is_cuda() const {
    // NB: This method is not virtual and avoid dispatches for performance reasons.
    return key_set_.has(DispatchKey::CUDA) ||
        key_set_.has(DispatchKey::SparseCUDA) ||
        key_set_.has(DispatchKey::QuantizedCUDA);
  }

  bool is_hip() const {
    // NB: This method is not virtual and avoid dispatches for performance reasons.
    return key_set_.has(DispatchKey::HIP) ||
           key_set_.has(DispatchKey::SparseHIP);
  }

  bool is_mkldnn() const {
    return key_set_.has(DispatchKey::MkldnnCPU);
  }

  bool is_vulkan() const {
    return key_set_.has(DispatchKey::Vulkan);
  }

  bool is_metal() const {
    return key_set_.has(DispatchKey::Metal);
  }

  // TODO: remove this once we don't automatically enabled Autograd dispatch keys
  //       in TensorImpl constructor.
  // DON'T USE THIS API!! It's only created for testing purpose in
  // file aten/src/ATen/core/boxing/impl/test_helpers.h
  void remove_autograd_key() {
    key_set_ = key_set_ - autograd_dispatch_keyset;
  }

  int64_t get_device() const {
    TORCH_CHECK(
        device_opt_.has_value(),
        "tensor does not have a device");
    // See NOTE [c10::optional operator usage in CUDA]
    return (*device_opt_).index();
  }

  Device device() const {
    TORCH_CHECK(
        device_opt_.has_value(),
        "tensor does not have a device");
    // See NOTE [c10::optional operator usage in CUDA]
    return *device_opt_;
  }

  Layout layout() const {
    // NB: This method is not virtual and avoid dispatches for perf.
    if (is_sparse()) {
      return kSparse;
    } else if (is_mkldnn()) {
      return kMkldnn;
    } else {
      return kStrided;
    }
  }

  /**
   * True if a tensor was auto-wrapped from a C++ or Python number.
   * For example, when you write 't + 2', 2 is auto-wrapped into a Tensor
   * with `is_wrapped_number_` set to true.
   *
   * Wrapped numbers do not participate in the result type computation for
   * mixed-type operations if there are any Tensors that are not wrapped
   * numbers.  This is useful, because we want 't + 2' to work with
   * any type of tensor, not just LongTensor (which is what integers
   * in Python represent).
   *
   * Otherwise, they behave like their non-wrapped equivalents.
   * See [Result type computation] in TensorIterator.h.
   *
   * Why did we opt for wrapped numbers, as opposed to just having
   * an extra function add(Tensor, Scalar)?  This helps greatly reduce
   * the amount of code we have to write for add, when actually
   * a Tensor-Scalar addition is really just a Tensor-Tensor
   * addition when the RHS is 0-dim (except for promotion behavior.)
   */
  bool is_wrapped_number() const {
    return is_wrapped_number_;
  }

  /**
   * Set whether or not a tensor was auto-wrapped from a C++ or Python
   * number.  You probably don't want to call this, unless you are
   * writing binding code.
   */
  void set_wrapped_number(bool value) {
    TORCH_INTERNAL_ASSERT(dim() == 0);
    is_wrapped_number_ = value;
  }

  /**
   * Returns true if Tensor supports as_strided and as_strided_backward.
   * This is used in autograd to perform inplace update on view Tensors.
   * See Note [View + Inplace update for base tensor] and
   * [View + Inplace update for view tensor] for details.
   * Note this method only returns true for XLA backend, where it
   * simulates strided Tensor to support most view ops, but it cannot
   * fully support general `as_strided` case.
   * It can be expanded as needed in the future, e.g sparse Tensor.
   */
  inline bool support_as_strided() const {
    return device().type() != at::kXLA;
  }

  // ~~~~~ Autograd API ~~~~~
  // Some methods below are defined in TensorImpl.cpp because Tensor is an
  // incomplete type.

  /**
   * Set whether or not a tensor requires gradient.
   *
   * It is only valid to call this method on a Variable.
   * See Note [Tensor versus Variable in C++].
   */
  void set_requires_grad(bool requires_grad);

  /**
   * True if a tensor requires gradient.  Tensors which require gradient
   * have history tracked for any operations performed on them, so that
   * we can automatically differentiate back to them.  A tensor that
   * requires gradient and has no history is a "leaf" tensor, which we
   * accumulate gradients into.
   *
   * It is only valid to call this method on a Variable.
   * See Note [Tensor versus Variable in C++].
   */
  bool requires_grad() const;

  /**
   * Return a mutable reference to the gradient.  This is conventionally
   * used as `t.grad() = x` to set a gradient to a completely new tensor.
   *
   * It is only valid to call this method on a Variable.
   * See Note [Tensor versus Variable in C++].
   */
  at::Tensor& mutable_grad();

  /**
   * Return the accumulated gradient of a tensor.  This gradient is written
   * into when performing backwards, when this tensor is a leaf tensor.
   *
   * It is only valid to call this method on a Variable.
   * See Note [Tensor versus Variable in C++].
   */
  const at::Tensor& grad() const;

  /**
   * Return the accumulated gradient of a tensor. This gradient is computed
   * using forward mode AD.
   *
   * This is an internal API that should never be used by end users.
   *
   * The API is as follows:
   *   - "level" allows to specify the level of forward AD nesting for which the
   *     gradient should be returned. Note that since levels are not fully
   *     supported yet, this argument should be 0. See documentation for
   *     torch::autograd::enter_dual_level for more details about forward AD nesting.
   *   - "self" should represent the Tensor whose forward grad is accessed. It is
   *     required when dealing with view.
   */
  const at::Tensor& fw_grad(uint64_t level, const at::Tensor& self) const;

  /**
   * Sets the forward gradient for this Tensor.
   * The given Tensor might not be used directly and its content will be copied.
   *
   * This is an internal API that should never be used by end users.
   *
   * The API is as follows:
   *   - "new_grad" is a Tensor containing the new value of the gradient that should
   *     be set
<<<<<<< HEAD
   *   - "self" should reprensent the Tensor whose forward grad is accessed. It is
=======
   *   - "self" should represent the Tensor whose forward grad is accessed. It is
>>>>>>> ec6d29d6
   *     required when dealing with view.
   *   - "level" allows to specify the level of forward AD nesting for which the
   *     gradient should be set. Note that since levels are not fully supported
   *     yet, this argument should be 0. See documentation for torch::autograd::enter_dual_level
   *     for more details about forward AD nesting.
   *   - "is_inplace_op" is a boolean flag that tells if this gradient was generated
   *     by an inplace operation or an out of place one. This allows better error checking.
   */
  void set_fw_grad(const at::Tensor& new_grad, const at::Tensor& self, uint64_t level, bool is_inplace_op);

  /**
   * Return a typed data pointer to the actual data which this tensor refers to.
   * This checks that the requested type (from the template parameter) matches
   * the internal type of the tensor.
   *
   * It is invalid to call data() on a dtype-uninitialized tensor, even if
   * the size is 0.
   *
   * WARNING: If a tensor is not contiguous, you MUST use strides when
   * performing index calculations to determine the location of elements in
   * the tensor.  We recommend using 'TensorAccessor' to handle this computation
   * for you; this class is available from 'Tensor'.
   */
  template <typename T>
  inline T * data() const {
    TORCH_CHECK(has_storage(),
        "Cannot access data pointer of Tensor that doesn't have storage");
    TORCH_CHECK(
        storage_initialized(),
        "The tensor has a non-zero number of elements, but its data is not allocated yet. "
        "Caffe2 uses a lazy allocation, so you will need to call "
        "mutable_data() or raw_mutable_data() to actually allocate memory.");
    TORCH_CHECK(
        data_type_.Match<T>(),
        "Tensor type mismatch, caller expects elements to be ",
        caffe2::TypeMeta::TypeName<T>(),
        ", while tensor contains ",
        data_type_.name(),
        ". ");
    // We managed the type check ourselves
    return storage_.unsafe_data<T>() + storage_offset_;
  }

  /**
   * Return a void* data pointer to the actual data which this tensor refers to.
   *
   * It is invalid to call data() on a dtype-uninitialized tensor, even if the
   * size is 0.
   *
   * WARNING: The data pointed to by this tensor may not contiguous; do NOT
   * assume that itemsize() * numel() is sufficient to compute the bytes that
   * can be validly read from this tensor.
   */
  inline void* data() const {
    TORCH_CHECK(has_storage(),
        "Cannot access data pointer of Tensor that doesn't have storage");
    TORCH_CHECK(dtype_initialized(),
        "Cannot access data pointer of Tensor that doesn't have initialized dtype "
        "(e.g., caffe2::Tensor x(CPU), prior to calling mutable_data<T>() on x)");
    return static_cast<void*>(
        static_cast<char*>(storage_.data()) +
        data_type_.itemsize() * storage_offset_);
  }

  /**
   * Like data<T>(), but performs no checks.  You are responsible for ensuring
   * that all invariants required by data() are upheld here.
   */
  template <typename T>
  inline T * unsafe_data() const {
    return storage_.unsafe_data<T>() + storage_offset_;
  }

  /**
   * Returns the TypeMeta of a tensor, which describes what data type
   * it is (e.g., int, float, ...)
   */
  const caffe2::TypeMeta dtype() const {
    return data_type_;
  }

  /**
   * Return the size of a single element of this tensor in bytes.
   */
  size_t itemsize() const {
    TORCH_CHECK(dtype_initialized(),
        "Cannot report itemsize of Tensor that doesn't have initialized dtype "
        "(e.g., caffe2::Tensor x(CPU), prior to calling mutable_data<T>() on x)");
    return data_type_.itemsize();
  }

  /**
   * Return the offset in number of elements into the storage that this
   * tensor points to.  Most tensors have storage_offset() == 0, but,
   * for example, an index into a tensor will have a non-zero storage_offset().
   *
   * WARNING: This is NOT computed in bytes.
   *
   * XXX: The only thing stopping this function from being virtual is Variable.
   */
  virtual int64_t storage_offset() const {
    return storage_offset_;
  }

  /**
   * True if a tensor has no elements (e.g., numel() == 0).
   */
  inline bool is_empty() const {
    return numel() == 0;
  }

  /**
   * Change the size at some dimension.  This DOES NOT update strides;
   * thus, most changes to size will not preserve contiguity.  You probably
   * also want to call set_stride() when you call this.
   *
   * TODO: This should be jettisoned in favor of `set_sizes_and_strides`,
   * which is harder to misuse.
   */
  virtual void set_size(int64_t dim, int64_t new_size) {
    TORCH_CHECK(allow_tensor_metadata_change(), "set_size ", err_msg_tensor_metadata_change_not_allowed);
    sizes_.at(dim) = new_size;
    refresh_numel();
    refresh_contiguous();
  }

  /**
   * Change the stride at some dimension.
   *
   * TODO: This should be jettisoned in favor of `set_sizes_and_strides`,
   * which is harder to misuse.
   */
  virtual void set_stride(int64_t dim, int64_t new_stride) {
    TORCH_CHECK(allow_tensor_metadata_change(), "set_stride ", err_msg_tensor_metadata_change_not_allowed);
    strides_[dim] = new_stride;
    refresh_contiguous();
  }

  /**
   * Set the offset into the storage of this tensor.
   *
   * WARNING: This does NOT check if the tensor is in bounds for the new
   * location at the storage; the caller is responsible for checking this
   * (and resizing if necessary.)
   */
  virtual void set_storage_offset(int64_t storage_offset) {
    TORCH_CHECK(allow_tensor_metadata_change(), "set_storage_offset ", err_msg_tensor_metadata_change_not_allowed);
    storage_offset_ = storage_offset;
  }

  /**
   * Like set_sizes_and_strides but assumes contiguous strides.
   *
   * WARNING: This function does not check if the requested
   * sizes/strides are in bounds for the storage that is allocated;
   * this is the responsibility of the caller
   */
  void set_sizes_contiguous(IntArrayRef new_size) {
    TORCH_CHECK(allow_tensor_metadata_change(), "set_sizes_contiguous ", err_msg_tensor_metadata_change_not_allowed);
    auto new_dim = new_size.size();

    sizes_.resize(new_dim);
    for (size_t dim = 0; dim < new_dim; ++dim) {
      sizes_[dim] = new_size[dim];
    }

    refresh_numel();
    empty_tensor_restride(MemoryFormat::Contiguous);
  }

  /**
   * Set the sizes and strides of a tensor.
   *
   * WARNING: This function does not check if the requested
   * sizes/strides are in bounds for the storage that is allocated;
   * this is the responsibility of the caller
   */
  void set_sizes_and_strides(IntArrayRef new_size, IntArrayRef new_stride) {
    TORCH_CHECK(allow_tensor_metadata_change(), "set_sizes_and_strides ", err_msg_tensor_metadata_change_not_allowed);
    TORCH_CHECK(
        new_size.size() == new_stride.size(),
        "dimensionality of sizes (",
        new_size.size(),
        ") must match dimensionality of strides (",
        new_stride.size(),
        ")");
    auto new_dim = new_size.size();

    sizes_.resize(new_dim);
    for (size_t dim = 0; dim < new_dim; ++dim) {
      sizes_[dim] = new_size[dim];
    }

    strides_.resize(new_dim);
    if (new_dim > 0) {
      for (size_t dim = new_dim - 1; ; dim--) {
        if (new_stride[dim] >= 0) {
          strides_[dim] = new_stride[dim];
        } else {
          // XXX: This behavior is surprising and may need to be removed to
          // support negative strides. Some pytorch functions rely on it:
          // for example, torch.cat (run TestTorch.test_cat_empty).
          if (dim == new_dim - 1) {
            strides_[dim] = 1;
          } else {
            // Keep stride monotonically increasing to match NumPy.
            strides_[dim] = std::max<int64_t>(sizes_[dim + 1], 1) * strides_[dim + 1];
          }
        }
        if (dim == 0) break;
      }
    }

    refresh_numel();
    refresh_contiguous();
  }

  /**
   * Return the size of a tensor at some dimension.
   */
  virtual int64_t size(int64_t d) const;

  /**
   * Return the stride of a tensor at some dimension.
   */
  virtual int64_t stride(int64_t d) const;

  /**
   * Set whether a tensor allows changes to its metadata (e.g. sizes / strides / storage / storage_offset).
   * See NOTE [ Metadata Change for a Detached Tensor ] for details.
   */
  void set_allow_tensor_metadata_change(bool value) {
    allow_tensor_metadata_change_ = value;
  }

  /**
   * True if a tensor allows changes to its metadata (e.g. sizes / strides / storage / storage_offset).
   * See NOTE [ Metadata Change for a Detached Tensor ] for details.
   */
  bool allow_tensor_metadata_change() const {
    return allow_tensor_metadata_change_;
  }

  /**
   * Set the pointer to autograd metadata.
   */
  void set_autograd_meta(std::unique_ptr<c10::AutogradMetaInterface> autograd_meta);

  /**
   * Return the pointer to autograd metadata.  May return nullptr if the
   * tensor does not track gradients.
   */
  c10::AutogradMetaInterface* autograd_meta() const;

  /**
   * Set the pointer to named tensor metadata.
   */
  void set_named_tensor_meta(std::unique_ptr<c10::NamedTensorMetaInterface> named_tensor_meta) {
    TORCH_WARN_ONCE(
        "Named tensors and all their associated APIs are an experimental feature ",
        "and subject to change. Please do not use them for anything important ",
        "until they are released as stable.");
#ifdef DEBUG
    if (named_tensor_meta) {
      TORCH_INTERNAL_ASSERT(named_tensor_meta->slow_dim() == dim());
    }
#endif
    named_tensor_meta_ = std::move(named_tensor_meta);
    if (named_tensor_meta_ == nullptr) {
      key_set_ = key_set_.remove(DispatchKey::Named);
    } else {
      key_set_ = key_set_.add(DispatchKey::Named);
    }
  }

  /**
   * Return the pointer to named tensor metadata.
   */
  const c10::NamedTensorMetaInterface* named_tensor_meta() const {
    return named_tensor_meta_.get();
  }

  c10::NamedTensorMetaInterface* named_tensor_meta() {
    return named_tensor_meta_.get();
  }

  bool has_named_tensor_meta() {
    return named_tensor_meta_ != nullptr;
  }


  // NOTE [ TensorImpl Shallow-Copying ]
  //
  // TensorImpl shallow-copying is used when we want to have two Variables share the same tensor metadata
  // (e.g. sizes / strides / storage pointer / storage_offset), but each with a different autograd history.
  // Example call sites:
  //
  // 1. `var_detached = var.detach()` uses `shallow_copy_and_detach()` to create `var_detached` that shares
  // the same tensor metadata with `var`, but with a completely new autograd history.
  // 2. `var.set_data(tensor)` uses `shallow_copy_from()` to copy tensor metadata from
  // `tensor` into `var`, while keeping `var`'s original AutogradMeta.
  //
  // Functions that shallow-copy a TensorImpl (such as `shallow_copy_and_detach()` / `shallow_copy_from()` /
  // `copy_tensor_metadata()`) copy the tensor metadata fields (e.g. sizes / strides / storage pointer /
  // storage_offset) by value. However, the following fields are not copied:
  //
  // 1. the AutogradMeta pointer, because it is unique for each Variable.
  // 2. the version counter, because the destination TensorImpl's version counter is either set to the
  // passed-in `version_counter` (in `shallow_copy_and_detach()` and `copy_tensor_metadata()`), or it is kept
  // intact (in `shallow_copy_from()`). See NOTE [ Version Counter Sharing ] for details.
  //
  // In `shallow_copy_and_detach()` and `copy_tensor_metadata()`, the passed-in `allow_tensor_metadata_change`
  // determines whether the TensorImpl shallow-copy allows changes to its metadata (e.g. sizes / strides /
  // storage / storage_offset). See NOTE [ Metadata Change for a Detached Tensor ] for details.
  //
  // In `shallow_copy_from()`, we don't check the destination TensorImpl's `allow_tensor_metadata_change_`,
  // because `shallow_copy_from()` is used for implementing functions such as `var.set_data(tensor)`, which
  // changes `var`'s tensor metadata and expects its `allow_tensor_metadata_change_` to be ignored.

  /**
   * One TensorImpl can be copied to another TensorImpl if they have the same
   * DispatchKeySet. The only two special cases (for legacy reason) are:
   * CPU is compatible with CUDA and SparseCPU is
   * compatible with SparseCUDA.
   */
  inline bool has_compatible_shallow_copy_type(DispatchKeySet from) {
    auto is_dense = [](DispatchKeySet ts) {
      return ts.has(DispatchKey::CPU) ||
             ts.has(DispatchKey::CUDA) ||
             ts.has(DispatchKey::HIP);
    };
    auto is_sparse = [](DispatchKeySet ts) {
      return ts.has(DispatchKey::SparseCPU) ||
             ts.has(DispatchKey::SparseCUDA) ||
             ts.has(DispatchKey::SparseHIP);
    };
    return (key_set_ == from) || (is_dense(key_set_) && is_dense(from)) || (is_sparse(key_set_) && is_sparse(from));
  }

  /**
   * Return a TensorImpl that is a shallow-copy of this TensorImpl.
   *
   * For usage of `version_counter` and `allow_tensor_metadata_change`,
   * see NOTE [ TensorImpl Shallow-Copying ].
   */
  virtual c10::intrusive_ptr<TensorImpl> shallow_copy_and_detach(
      const c10::VariableVersion& version_counter,
      bool allow_tensor_metadata_change) const;

  /**
   * Return a TensorImpl that is a shallow-copy of this TensorImpl.
   *
   * For usage of `version_counter` and `allow_tensor_metadata_change`,
   * see NOTE [ TensorImpl Shallow-Copying ].
   */
  virtual c10::intrusive_ptr<TensorImpl> shallow_copy_and_detach(
      c10::VariableVersion&& version_counter,
      bool allow_tensor_metadata_change) const;

  /**
   * Shallow-copies data from another TensorImpl into this TensorImpl.
   *
   * For why this function doesn't check this TensorImpl's `allow_tensor_metadata_change_`,
   * see NOTE [ TensorImpl Shallow-Copying ].
   */
  virtual void shallow_copy_from(const c10::intrusive_ptr<TensorImpl>& impl) {
    copy_tensor_metadata(
      /*src_impl=*/impl.get(),
      /*dest_impl=*/this,
      /*version_counter=*/version_counter(),
      /*allow_tensor_metadata_change=*/allow_tensor_metadata_change());
    refresh_numel();
    refresh_contiguous();
  }

  void set_version_counter(
    const c10::VariableVersion& version_counter) noexcept {
    version_counter_ = version_counter;
  }

  void set_version_counter(
    c10::VariableVersion&& version_counter) noexcept {
    version_counter_ = std::move(version_counter);
  }

  const c10::VariableVersion& version_counter() const noexcept {
    return version_counter_;
  }

  void bump_version() noexcept {
    version_counter_.bump();
  }

  inline void set_pyobj(PyObject* pyobj) noexcept {
    pyobj_ = pyobj;
  }

  inline PyObject* pyobj() const noexcept {
    return pyobj_;
  }

 private:
  // See NOTE [c10::optional operator usage in CUDA]
  // We probably don't want to expose this publicly until
  // the note is addressed.
  c10::optional<c10::Device> device_opt() const {
    return device_opt_;
  }

 public:

  /**
   * The device type of a Tensor, e.g., DeviceType::CPU or DeviceType::CUDA.
   */
  DeviceType device_type() const {
    // TODO: A useful internal assert would be to show that device_opt_ is null
    // only if you are an undefined tensor
    TORCH_CHECK(device_opt_.has_value(), "device_type cannot be run on undefined Tensor");
    // See NOTE [c10::optional operator usage in CUDA]
    return (*device_opt_).type();
  }

  /**
   * @brief Extends the outer-most dimension of this tensor by num elements,
   * preserving the existing data.
   *
   * The underlying data may be reallocated in order to accommodate the new
   * elements, in which case this tensors' capacity is grown at a factor of
   * growthPct. This ensures that Extend runs on an amortized O(1) time
   * complexity.
   *
   * This op is auto-asynchronous if the underlying device (CUDA) supports it.
   */
  void Extend(int64_t num, float growthPct) {
    TORCH_CHECK(sizes_.size() >= 1u);
    TORCH_CHECK(num >= 0, "`num` must be non-negative for Extend");
    TORCH_CHECK(
        is_contiguous_,
        "Right now Extend is only supported for contiguous Tensor.");
    auto newDims = sizes_;
    newDims[0] += num;
    if (!storage_.data()) {
      Resize(newDims);
      return;
    }
    auto newNumel = std::accumulate(
        newDims.begin(),
        newDims.end(),
        static_cast<int64_t>(1),
        std::multiplies<int64_t>());
    if (newNumel * data_type_.itemsize() <= storage_.nbytes()) {
      sizes_ = newDims;
      numel_ = newNumel;
      return;
    }
    auto newCapacity = sizes_;
    newCapacity[0] = std::max(
        newDims[0], static_cast<int64_t>(std::ceil(sizes_[0] * (1 + growthPct / 100))));
    auto oldData = std::move(storage_.data_ptr());
    auto oldSize = numel_;
    auto oldDims = sizes_;
    Resize(newCapacity);
    auto* newData = raw_mutable_data(data_type_);
    if (data_type_.copy()) {
      TORCH_CHECK(
          device_type() == DeviceType::CPU,
          "non-POD types work only on CPU");
      data_type_.copy()(oldData.get(), newData, oldSize);
    } else {
      // The following copy uses the current (thread local) stream for copying
      // and also takes the GPU id from the device() field passed in.
      //
      // TODO: Potentially more enforcements are necessary to avoid accidental
      // switch to sync copy if the currently set device is wrong.
      //
      // Specifically, we might need to switch to a different context device
      // here explicitly to avoid relying on user synchronizing things
      // properly.
      CopyBytes(
          oldSize * itemsize(),
          oldData.get(),
          device(),
          newData,
          device(),
          true); // non-blocking
    }
    reserved_ = true;
    sizes_ = newDims;
    numel_ = newNumel;
  }

  /**
   * @brief Reserve space for the underlying tensor.
   *
   * This must be called after Resize(), since we only specify the first
   * dimension This does not copy over the old data to the newly allocated space
   */
  template <class T>
  void ReserveSpace(const T& outer_dim) {
    TORCH_CHECK(
        is_contiguous_,
        "Right now ReserveSpace is only supported for contiguous Tensor.");
    TORCH_CHECK(
        storage_.unique(), "Can't call ReserveSpace on shared storage.");
    auto newCapacity = sizes_;
    newCapacity[0] = outer_dim;
    auto newNumel = std::accumulate(
        newCapacity.begin(),
        newCapacity.end(),
        static_cast<int64_t>(1),
        std::multiplies<int64_t>());
    if (newNumel * data_type_.itemsize() <= storage_.nbytes()) {
      return;
    }
    // Old data is discarded
    storage_.data_ptr().clear();
    auto oldSize = numel_;
    auto oldDims = sizes_;
    Resize(newCapacity);
    // Allocate new memory but don't copy over the data
    raw_mutable_data(data_type_);
    sizes_ = oldDims;
    numel_ = oldSize;
    reserved_ = true;
  }

  /**
   * @brief Resizes a tensor.
   *
   * Resize takes in a vector of ints specifying the dimensions of the tensor.
   * You can pass in an empty vector to specify that it is a scalar (i.e.
   * containing one single item).
   *
   * The underlying storage may be deleted after calling Resize: if the new
   * shape leads to a different number of items in the tensor, the old memory
   * is deleted and new memory will be allocated next time you call
   * mutable_data(). However, if the shape is different but the total number of
   * items is the same, the underlying storage is kept.
   *
   * This method respects caffe2_keep_on_shrink.  Consult the internal logic
   * of this method to see exactly under what circumstances this flag matters.
   */
  template <typename... Ts>
  void Resize(Ts... dim_source) {
    bool size_changed = SetDims(dim_source...);
    if (size_changed) {
      // If needed, we will free the data. the next mutable_data() call
      // will create the data storage.
      bool reset_tensor = false;
      if (reserved_) {
        // If tensor is reserved then don't claim its memeory unless nbytes()
        // is smaller than new size
        reset_tensor = storage_.nbytes() <
            (storage_offset_ + numel_) * data_type_.itemsize();
      } else {
        reset_tensor = storage_.nbytes() <
                (storage_offset_ + numel_) * data_type_.itemsize() ||
            !FLAGS_caffe2_keep_on_shrink ||
            storage_.nbytes() -
                    (storage_offset_ + numel_) * data_type_.itemsize() >
                static_cast<size_t>(FLAGS_caffe2_max_keep_on_shrink_memory);
      }

      if (reset_tensor && storage_initialized()) {
        FreeMemory();
      }
    }
  }

  /**
   * Resizes the tensor without touching underlying storage.
   * This requires the total size of the tensor to remains constant.
   */
  inline void Reshape(const std::vector<int64_t>& dims) {
    TORCH_CHECK(
        is_contiguous_,
        "Right now Reshape is only supported for contiguous Tensor.");
    int64_t new_size = 1;
    for (auto d : dims) {
      TORCH_CHECK(d >= 0);
      new_size *= d;
    }
    TORCH_CHECK(
        new_size == numel_,
        "New size and old size are not equal. You cannot use Reshape, "
        "but should use Resize."
        // TODO(jiayq): remove the following warning after pending diffs
        // stabilize.
        " The old caffe2 mixes Reshape and Resize but this behavior has "
        "been changed. If you find this error, most likely you will need "
        "to change corresponding code from Reshape to Resize.");
    sizes_ = dims;
    empty_tensor_restride(MemoryFormat::Contiguous);
  }

  /**
   * Release whatever memory the tensor was holding but keep size and type
   * information. Subsequent call to mutable_data will trigger new memory
   * allocation.
   */
  inline void FreeMemory() {
    // We'll detach from the old Storage and create a new one
    storage_ = Storage::create_legacy(storage_.device());
    storage_offset_ = 0;
  }

   /**
   * @brief Shares the data with another tensor.
   *
   * To share data between two tensors, the sizes of the two tensors must be
   * equal already. The reason we do not implicitly do a Resize to make the two
   * tensors have the same shape is that we want to allow tensors of different
   * shapes but the same number of items to still be able to share data. This
   * allows one to e.g. have a n-dimensional Tensor and a flattened version
   * sharing the same underlying storage.
   *
   * The source tensor should already have its data allocated.
   */
  // To be deprecated
  void ShareData(const TensorImpl& src) {
    // Right now, we are assuming the device_type are the same, since it is
    // inherently the same in the non-templatized code. We should probably add
    // an assert here which might affect perf a little bit.
    TORCH_CHECK(
        src.numel_ == numel_,
        "Size mismatch - did you call reshape before sharing the data?");
    // It is possible that the source tensor hasn't called mutable_data() yet,
    // in which case ShareData() doesn't make much sense since we don't really
    // know what to share yet.
    // TODO: Add the assert after all uninitialized states are eliminated
    // TORCH_CHECK(src.dtype_initialized(),
    //            "Source tensor don't have a data type (did you call mutable_data<T> on the tensor?)");
    if (!src.dtype_initialized()) {
      C10_LOG_EVERY_MS(WARNING, 1000) <<
                   "Source tensor don't have a data type (did you call mutable_data<T> on the tensor?)";
    }
    TORCH_CHECK(
        src.storage_initialized(),
        "Source tensor has no content and has size > 0");
    // Finally, do sharing.
    /* Since we create new Storage whenever we need to change data_type/nbytes
     * this still keeps the original semantics
     */
    storage_ = src.storage();
    data_type_ = src.dtype();
    device_opt_ = src.device_opt();
    storage_offset_ = src.storage_offset();
  }

  void ShareExternalPointer(
      DataPtr&& data_ptr,
      const caffe2::TypeMeta data_type,
      size_t size_bytes) {
    TORCH_CHECK(
        data_type != ScalarType::Undefined,
        "To share with a raw external pointer you need to pass in an "
        "initialized data_type(TypeMeta).");
    if (!size_bytes) {
      size_bytes = numel_ * data_type.itemsize();
    }
    if (storage_.unique()) {
      storage_.UniqueStorageShareExternalPointer(
          std::move(data_ptr), size_bytes);
      data_type_ = data_type;
      device_opt_ = storage_.device();
      storage_offset_ = 0;
    } else {
      // Create a new Storage
      storage_ = Storage(
          Storage::use_byte_size_t(),
          size_bytes,
          std::move(data_ptr),
          /*allocator=*/nullptr,
          /*resizable=*/false);
      data_type_ = data_type;
      device_opt_ = storage_.device();
      storage_offset_ = 0;
    }
  }

  /**
   * Returns a mutable raw pointer of the underlying storage. Since we will need
   * to know the type of the data for allocation, a TypeMeta object is passed in
   * to specify the necessary information. This is conceptually equivalent of
   * calling mutable_data<T>() where the TypeMeta parameter meta is derived from
   * the type T. This function differs from mutable_data<T>() in the sense that
   * the type T can be specified during runtime via the TypeMeta object.
   *
   * If the existing data does not match the desired type, it will be deleted
   * and a new storage will be created.
   */
  inline void* raw_mutable_data(const caffe2::TypeMeta meta) {
    // For 0-size tensors it's fine to return any pointer (including nullptr)
    if (data_type_ == meta && storage_initialized()) {
      return static_cast<void*>(static_cast<char*>(storage_.data()) + storage_offset_ * meta.itemsize());
    } else {
      bool had_special_dtor = data_type_.placementDelete() != nullptr;
      storage_offset_ = 0;
      data_type_ = meta;
      // NB: device is not changed

      // We can reuse the existing buffer if the current data does not have
      // a special destructor and the new data doesn't have a special
      // constructor.
      if (numel_ == 0 ||
          (meta.placementNew() == nullptr && !had_special_dtor &&
           (storage_.nbytes() >= (numel_ * data_type_.itemsize())))) {
        TORCH_INTERNAL_ASSERT(storage_offset_ == 0); // because we just reallocated
        return storage_.data();
      }
      const Allocator* allocator = storage_.allocator();
      // Storage might have nullptr allocator in rare cases, for example, if
      // an external memory segment has been wrapped with Tensor and we don't
      // know how to reallocate it. However, in order to preserve legacy C2
      // behavior, we allow reallocating the memory using default allocator.
      if (allocator == nullptr) {
        allocator = GetAllocator(storage_.device_type());
      }
      if (meta.placementNew()) {
        // For types that need placement new, we will call it, as well as
        // making sure that when the data is freed, it calls the right
        // destruction procedure.
        auto size = numel_;
        auto dtor = data_type_.placementDelete();
        auto data_ptr = allocator->allocate(numel_ * data_type_.itemsize());
        storage_.set_data_ptr(PlacementDeleteContext::makeDataPtr(
            std::move(data_ptr), dtor, size, storage_.device()));
        data_type_.placementNew()(storage_.data(), numel_);
      } else {
        // For fundamental type, new and delete is easier.
        storage_.set_data_ptr(
            allocator->allocate(numel_ * data_type_.itemsize()));
      }
      storage_.set_nbytes(numel_ * data_type_.itemsize());
      TORCH_INTERNAL_ASSERT(storage_offset_ == 0); // because we just reallocated
      device_opt_ = storage_.device();
      return storage_.data();
    }
  }

  /**
   * Returns a typed pointer of the underlying storage.
   *
   * For fundamental types, we reuse possible existing storage if there
   * is sufficient capacity.
   */
  template <typename T>
  inline T* mutable_data() {
    if (storage_initialized() && data_type_.Match<T>()) {
      return static_cast<T*>(storage_.data()) + storage_offset_;
    }
    // Check it here statically - otherwise TypeMeta would throw the runtime
    // error in attempt to invoke TypeMeta::ctor()
    static_assert(
        std::is_default_constructible<T>::value,
        "Tensor can't hold non-default-constructable types");
    return static_cast<T*>(raw_mutable_data(caffe2::TypeMeta::Make<T>()));
  }

  /**
   * True if a tensor is storage initialized.  A tensor may become
   * storage UNINITIALIZED after a Resize() or FreeMemory()
   */
  bool storage_initialized() const {
    TORCH_CHECK(has_storage(), "cannot call storage_initialized on tensor that does not have storage");
    return storage_.data() || numel_ == 0;
  }

  /**
   * True if a tensor is dtype initialized.  A tensor allocated with
   * Caffe2-style constructors is dtype uninitialized until the
   * first time mutable_data<T>() is called.
   */
  bool dtype_initialized() const noexcept {
    return data_type_ != caffe2::TypeMeta();
  }

  void set_storage_keep_dtype(at::Storage storage) {
    TORCH_CHECK(allow_tensor_metadata_change(), "set_storage ", err_msg_tensor_metadata_change_not_allowed);
    storage_ = std::move(storage);
    device_opt_ = storage_.device();
  }

  void set_storage_and_dtype(
      at::Storage storage,
      const caffe2::TypeMeta data_type) {
    set_storage_keep_dtype(storage);
    data_type_ = data_type;
  }

  /**
   * Set the strides of the tensor to match memory_format
   *
   * WARNING: This function doesn't rearrange data and assumes tensor is a memory
   * contiguous
   */
  virtual void empty_tensor_restride(MemoryFormat memory_format) {
    #ifdef DEBUG
        TORCH_INTERNAL_ASSERT(compute_numel() == numel_,
        "If you are seeing this error, that means empty_tensor_restride was "
        "called before setting correct numel");
    #endif
    switch (memory_format) {
      case MemoryFormat::Contiguous: {
        // dim_ is a virtual call, don't repeat it
        const auto dim_ = dim();
        strides_.resize(dim_);
        if (dim_ > 0) {
          const auto last_idx = dim_ - 1;
          strides_[last_idx] = 1;
          for (auto i = last_idx - 1; i >= 0; --i) {
            strides_[i] = strides_[i + 1] * std::max<int64_t>(sizes_[i + 1], 1);
          }
        }
        break;
      }
      case MemoryFormat::ChannelsLast: {
        TORCH_CHECK(
            dim() == 4,
            "required rank 4 tensor to use channels_last format");
        set_sizes_and_strides(sizes(), get_channels_last_strides_2d(sizes()));
        break;
      }
      case MemoryFormat::ChannelsLast3d: {
        TORCH_CHECK(
            dim() == 5,
            "required rank 5 tensor to use channels_last_3d format");
        set_sizes_and_strides(sizes(), get_channels_last_strides_3d(sizes()));
        break;
      }
      case MemoryFormat::Preserve:
        TORCH_CHECK(false, "unsupported memory format ", memory_format);
        // Cleaning warning messages, no need to break as TORCH_CHECK(false)
        // terminates flow.
        // break;
    }
    // recompute contiguous flag, as currently NHWC/NCHW flags are not mutually
    // exclusive see #24090
    refresh_contiguous();
  }

  bool is_strides_like_channels_last() const {
    return is_channels_last_;
  }

  bool is_strides_like_channels_last_3d() const {
    return is_channels_last_3d_;
  }

  bool is_non_overlapping_and_dense() const {
    return is_non_overlapping_and_dense_;
  }

private:

  // The Caffe2 Resize() method supports being called both as Resize({2,2}) as
  // well as variadic with Resize(2, 2).  These overloads provide all of the
  // supported calling configurations, while being overloads (and not templates)
  // so that implicit conversions still work.
  //
  // SetDims on ArrayRef is internally implemented as a template, so we can
  // handle both ArrayRefs of different types (there are some uses of
  // Resize in Caffe2 which pass in int, not int64_t.)

  template <
      typename T,
      typename = typename std::enable_if<std::is_integral<T>::value>::type>
  bool SetDimsTemplate(ArrayRef<T> src) {
    auto old_numel = numel_;
    sizes_.resize(src.size());
    int64_t new_numel = 1;
    for (size_t i = 0; i < src.size(); ++i) {
      new_numel *= src[i];
      sizes_[i] = src[i];
    }
    numel_ = new_numel;
    empty_tensor_restride(MemoryFormat::Contiguous);
    return numel_ != old_numel;
  }

  bool SetDims(ArrayRef<int64_t> s) {
    return SetDimsTemplate(s);
  }

  bool SetDims(ArrayRef<int> s) {
    return SetDimsTemplate(s);
  }

  bool SetDims(ArrayRef<size_t> s) {
    return SetDimsTemplate(s);
  }

  bool SetDims() {
    return SetDims(IntArrayRef{});
  }

  bool SetDims(const int64_t d0) {
    return SetDims(IntArrayRef{d0});
  }

  bool SetDims(const int64_t d0, const int64_t d1) {
    return SetDims(IntArrayRef{d0, d1});
  }

  bool SetDims(const int64_t d0, const int64_t d1, const int64_t d2) {
    return SetDims(IntArrayRef{d0, d1, d2});
  }

  bool SetDims(const int64_t d0, const int64_t d1, const int64_t d2, const int64_t d3) {
    return SetDims(IntArrayRef{d0, d1, d2, d3});
  }

  /**
   * Compute the number of elements based on the sizes of a tensor.
   */
  int64_t compute_numel() const {
    int64_t n = 1;
    for (auto s : sizes()) {
      n *= s;
    }
    return n;
  }

  /**
   * Compute whether or not a tensor is contiguous based on the sizes and
   * strides of a tensor.
   */
  bool compute_contiguous() const;

  bool compute_channels_last_contiguous_2d() const;

  bool compute_channels_last_contiguous_3d() const;

  bool compute_strides_like_channels_last_2d() const;

  bool compute_strides_like_channels_last_3d() const;

  bool compute_non_overlapping_and_dense() const;

protected:
  /**
   * Recompute the cached numel of a tensor.  Call this if you modify sizes.
   */
  void refresh_numel() {
    numel_ = compute_numel();
  }

  /**
   * Recompute the cached contiguity of a tensor.  Call this if you modify sizes
   * or strides.
   */
  void refresh_contiguous() {
    is_contiguous_ = compute_contiguous();
    // Note:
    // Dim 0, 1, 2 will never be a channels last 2d/3d format
    // Dim 3+ is possibly be a channels last 2d format (Dim 4 only at this point)
    // Dim 4+ is possibly be a channels last 3d format (Dim 5 only at this point)
    switch (dim()) {
      case 4:
        is_channels_last_contiguous_ = compute_channels_last_contiguous_2d();
        is_channels_last_3d_contiguous_ = false;
        is_channels_last_ = compute_strides_like_channels_last_2d();
        is_channels_last_3d_ = false;
        is_non_overlapping_and_dense_ = is_contiguous_ || is_channels_last_contiguous_ || compute_non_overlapping_and_dense();
        break;
      case 5:
        is_channels_last_contiguous_ = compute_channels_last_contiguous_2d();
        is_channels_last_3d_contiguous_ = !is_channels_last_contiguous_ && compute_channels_last_contiguous_3d();
        is_channels_last_ = !is_channels_last_3d_contiguous_ && compute_strides_like_channels_last_2d();
        is_channels_last_3d_ = !is_channels_last_ && compute_strides_like_channels_last_3d();
        is_non_overlapping_and_dense_ = is_contiguous_ || is_channels_last_contiguous_ || is_channels_last_3d_contiguous_|| compute_non_overlapping_and_dense();
        break;
      default:
        is_channels_last_contiguous_ = false;
        is_channels_last_3d_contiguous_ = false;
        // is_channels_last_ and is_channels_last_3d_ are suggested memory_format.
        // Being channels_last_contiguous doesn't necessarily mean the tensor is
        // strided like channels_last: for strides on channel dimension could suggest
        // desired memory_layout, but it doesn't affect memory storage
        is_channels_last_ = false;
        is_channels_last_3d_ = false;
        is_non_overlapping_and_dense_ = is_contiguous_ || compute_non_overlapping_and_dense();
    }
  }

  /**
   * Copy the tensor metadata fields (e.g. sizes / strides / storage pointer / storage_offset)
   * from one TensorImpl to another TensorImpl.
   *
   * For usage of `version_counter` and `allow_tensor_metadata_change`, see NOTE [ TensorImpl Shallow-Copying ].
   */
  static void copy_tensor_metadata(
      const TensorImpl* src_impl,
      TensorImpl* dest_impl,
      const c10::VariableVersion& version_counter,
      bool allow_tensor_metadata_change);

  /**
   * Copy the tensor metadata fields (e.g. sizes / strides / storage pointer / storage_offset)
   * from one TensorImpl to another TensorImpl.
   *
   * For usage of `version_counter` and `allow_tensor_metadata_change`, see NOTE [ TensorImpl Shallow-Copying ].
   */
  static void copy_tensor_metadata(
      const TensorImpl* src_impl,
      TensorImpl* dest_impl,
      c10::VariableVersion&& version_counter,
      bool allow_tensor_metadata_change);

private:
  static void copy_tensor_metadata_except_version_counter(
      const TensorImpl* src_impl,
      TensorImpl* dest_impl,
      bool allow_tensor_metadata_change);

protected:
  // Error message to show when the user tries to change tensor metadata on
  // Tensor created from .data or .detach().
  //
  // See NOTE [ Metadata Change for a Detached Tensor ] for details.
  static const char * const err_msg_tensor_metadata_change_not_allowed;

  Storage storage_;

private:
  // This pointer points to an AutogradMeta struct that stores autograd-specific fields
  // (such as grad_ / grad_fn_ / grad_accumulator_).
  // This pointer always has unique ownership (meaning only one TensorImpl can own it
  // at a time).
  //
  // autograd_meta_ can be nullptr, as an optimization.  When this occurs, it is
  // equivalent to having an autograd_meta_ pointing to a default constructed
  // AutogradMeta; intuitively, tensors which don't require grad will have this
  // field set to null.
  //
  // This means accessors on autograd_meta_ have to be careful to test if they
  // got a nullptr, and handle default behavior appropriately in that case.
  //
  // Note that we don't enforce the invariant that if the AutogradMeta is
  // default constructed, it is nullptr (to do this, we'd have to continuously
  // check if an AutogradMeta became, by mutation, equal to the default
  // constructed form.  (This might be useful, but it seems rare enough that
  // a requires_grad=True variable will turn back into the requires_grad=False
  // version.)  So there are three representable states:
  //
  //    1. autograd_meta_ == nullptr
  //    2. autograd_meta_ is default constructed (semantically, same as (1))
  //    3. autograd_meta_ has nontrivial information content
  //
  std::unique_ptr<c10::AutogradMetaInterface> autograd_meta_ = nullptr;

protected:
  std::unique_ptr<c10::NamedTensorMetaInterface> named_tensor_meta_ = nullptr;

  c10::VariableVersion version_counter_;

  // This field contains a weak reference to a PyObject representing
  // this Tensor.  It MUST NOT be a strong reference, as that would
  // create a reference cycle between Tensor and the PyObject.  If
  // pyobj is nullptr, when we transfer Tensor to Python, we allocate
  // a new PyObject for it and set this field.  This is thread safe
  // because all Python code is protected under the GIL.  This design does
  // NOT WORK for Tensors which are shared across multiple Python
  // subinterpreters (introduced in Python 3.8) since you don't have
  // enough space to store the separate PyObject per subinterpreter.
  // When a PyObject dies, you are obligated to clear this field
  // (otherwise, you will try to use-after-free the pyobj); this currently
  // occurs in THPVariable_clear in torch/csrc/autograd/python_variable.cpp
  PyObject* pyobj_ = nullptr;

  // We could save a word or two by combining the SmallVector structs,
  // since their size is redundant, and if we need to overflow the buffer space
  // we could keep the two pointers together. However, that would require
  // implementing another struct from scratch, so only do this if we're desperate.
  SmallVector<int64_t,5> sizes_;
  SmallVector<int64_t,5> strides_;

  int64_t storage_offset_ = 0;
  // If sizes and strides are empty, the numel is 1!!  However, most of the
  // time, we will immediately set sizes to {0} and reset numel to 0.
  // (Can't do that in the default initializers, because there's no way to
  // spell "allocate a one-element array" for strides_).
  int64_t numel_ = 1;

  // INVARIANT: When storage is non-null, this type meta must
  // agree with the type meta in storage
  caffe2::TypeMeta data_type_;

  // NOTE [c10::optional operator usage in CUDA]
  // Our optional definition doesn't compile in .cu file if `value()` or
  // `operator->` are used.  Instead, we always use `operator*`.
  // See https://github.com/pytorch/pytorch/issues/18496 for more info.
  // If this is too burdensome to maintain, we can just
  // manually implement this with an additional bool.

  // INVARIANT: When storage is non-null, this Device must
  // agree with the type meta in storage.
  //
  // INVARIANT: device_opt_ is only nullopt for undefined tensors
  // (which do not have a device.)
  c10::optional<c10::Device> device_opt_;

  // The set of DispatchKeys which describe this tensor.  NB: this
  // does NOT include Autograd (historically, it did, but
  // not anymore!)
  //
  // INVARIANT: named_tensor_meta_ != nullptr  <==>  key_set_.has(DispatchKey::Named)
  DispatchKeySet key_set_;

  // Tensor is contiguous
  bool is_contiguous_ = true;

  // default member initializers for bit-fields only available with -std=c++2a or -std=gnu++2a
  inline void init_bitfields() {
    is_channels_last_ = false;
    is_channels_last_contiguous_ = false;
    is_channels_last_3d_ = false;
    is_channels_last_3d_contiguous_ = false;
    is_non_overlapping_and_dense_ = true;
    is_wrapped_number_ = false;
    allow_tensor_metadata_change_ = true;
    reserved_ = false;
  }

  // Tensor is stored in the channels last 2d memory format, when dimensions
  // order is (N)CHW and C-strides < W-strides < H-strides (< N-strides)
  // (If size of any dimension is equal to 1, this dimension strides value
  // is not taken into account).
  bool is_channels_last_ : 1;

  // Channels last contiguous tensor is channel last tensor which occupies
  // contiguous memory block.
  bool is_channels_last_contiguous_ : 1;

  // Tensor is stored in the channels last 3d memory format, when dimensions
  // order is (N)CDHW and C-strides < W-strides < H-strides < D - strides (< N-strides)
  // (If size of any dimension is equal to 1, this dimension strides value
  // is not taken into account).
  bool is_channels_last_3d_ : 1;

  // Channels last 3d contiguous tensor is channel last 3d tensor which occupies
  // contiguous memory block.
  bool is_channels_last_3d_contiguous_ : 1;

  // Dense tensor is the tensor that store values in a contiguous block of memory.
  // Non-overlapping tensor is the tensor in which elements occupy individual
  // non-repetitive memory.
  bool is_non_overlapping_and_dense_ : 1;

  bool is_wrapped_number_ : 1;

  // NOTE [ Metadata Change for a Detached Tensor ]
  //
  // Normally, a user is allowed to change the tensor metadata
  // (e.g. sizes / strides / storage / storage_offset) of a tensor.
  // However, if the tensor is created by `t1_detached = t1.data` in Python
  // or `t1_detached = t1.detach()` in Python/C++, those changes to the
  // tensor metadata of `t1_detached` will not be propagated back to the
  // original tensor `t1`. In order to make such changes explicitly illegal,
  // we created the `allow_tensor_metadata_change_` flag, to prevent users
  // from changing metadata of the detached tensor and expecting the original
  // tensor to also be updated.
  //
  // NOTE: For a full list of tensor metadata fields, please see
  // `copy_tensor_metadata()` in TensorImpl and its subclasses to find
  // which fields are copied by value.
  bool allow_tensor_metadata_change_ : 1;

  // we decide to keep reserved_ and it will
  // live in Tensor after the split
  // The logic is that if Extend() or ReserveSpace() were ever called,
  // then subsequent Resize()s will not free up Storage.
  bool reserved_ : 1;
};

// Note [TensorImpl size constraints]
// ~~~~~~~~~~~~~~~~~~~~~~~~~~~~~~~~~~
// Changed the size of TensorImpl?  If the size went down, good for
// you!  Adjust the documentation below and the expected size.
// Did it go up?  Read on...
//
// Struct size matters.  In some production systems at Facebook, we have
// 400M live tensors during a training run.  Do the math: every 64-bit
// word you add to Tensor is an extra 3.2 gigabytes in RAM.
//
// If you are a Facebook employee, you can check if the run in question
// has tipped you over the point using the command here:
// https://fburl.com/q5enpv98
//
// For reference, we OOMed at 160 bytes (20 words) per TensorImpl.
// This is not counting overhead from strides out-of-line allocation and
// StorageImpl space and this is from before we inlined sizes and strides
// directly into TensorImpl as SmallVectors.
//
// Our memory usage on 32-bit systems is suboptimal, but we're not checking
// for it at the moment (to help avoid rage inducing cycles when the
// 32-bit number is wrong).
//
// Current breakdown:
//
//    vtable pointer
//    strong refcount           TODO: pack these into one word
//    weak refcount
//    storage pointer
//    autograd metadata pointer
//    version counter pointer
//    PyObject pointer
//    sizes SmallVector (begin)
//    sizes SmallVector (end)
//    sizes SmallVector (capacity)
//    sizes SmallVector (pre-allocated 0)
//    sizes SmallVector (pre-allocated 1)
//    sizes SmallVector (pre-allocated 2)
//    sizes SmallVector (pre-allocated 3)
//    sizes SmallVector (pre-allocated 4)
//    strides SmallVector (begin)
//    strides SmallVector (end)
//    strides SmallVector (capacity)
//    strides SmallVector (pre-allocated 0)
//    strides SmallVector (pre-allocated 1)
//    strides SmallVector (pre-allocated 2)
//    strides SmallVector (pre-allocated 3)
//    strides SmallVector (pre-allocated 4)
//    storage offset
//    numel
//    data type
//    (optional) device
//    tensor type id
//    miscellaneous bitfield
//
static_assert(sizeof(void*) != sizeof(int64_t) || // if 64-bit...
              sizeof(TensorImpl) == sizeof(int64_t) * 29,
              "You changed the size of TensorImpl on 64-bit arch."
              "See Note [TensorImpl size constraints] on how to proceed.");
} // namespace c10<|MERGE_RESOLUTION|>--- conflicted
+++ resolved
@@ -625,11 +625,7 @@
    * The API is as follows:
    *   - "new_grad" is a Tensor containing the new value of the gradient that should
    *     be set
-<<<<<<< HEAD
-   *   - "self" should reprensent the Tensor whose forward grad is accessed. It is
-=======
    *   - "self" should represent the Tensor whose forward grad is accessed. It is
->>>>>>> ec6d29d6
    *     required when dealing with view.
    *   - "level" allows to specify the level of forward AD nesting for which the
    *     gradient should be set. Note that since levels are not fully supported
