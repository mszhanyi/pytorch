import copy
import math
import os
import random
import signal
import sys
import tempfile
import threading
import time
import unittest
from contextlib import contextmanager
from datetime import timedelta
from itertools import product
from unittest import mock

import torch
import torch.distributed as c10d

if not c10d.is_available():
    print("c10d not available, skipping tests", file=sys.stderr)
    sys.exit(0)

import torch.distributed as dist
import torch.distributed.algorithms.ddp_comm_hooks.default_hooks as default
import torch.distributed.algorithms.ddp_comm_hooks.powerSGD_hook as powerSGD
import torch.nn.functional as F
import torch.testing._internal.common_utils as common
from torch import nn
from torch.nn.parallel import DistributedDataParallel
from torch.utils.checkpoint import checkpoint
from torch.testing._internal.common_distributed import (
    MultiProcessTestCase,
    requires_gloo,
    requires_nccl,
    requires_nccl_version,
    skip_if_lt_x_gpu,
    get_timeout,
    skip_if_rocm,
    with_dist_debug_levels,
    with_nccl_blocking_wait,
    with_dist_debug_levels,
)
from torch.testing._internal.common_utils import (
    TestCase,
    run_tests,
    retry_on_connect_failures,
    TEST_WITH_TSAN,
)
import test_c10d_common
from test_c10d_common import gpus_for_rank, DoubleGpuNet, ConvNet, ModuleForDdpCommHook, AbstractProcessGroupWrapperTest


class RendezvousEnvTest(TestCase):
    @retry_on_connect_failures
    @requires_nccl()
    def test_common_errors(self):
        if torch.cuda.device_count() == 0:
            raise unittest.SkipTest("No GPUs available, skipping test")

        vars = {
            "WORLD_SIZE": "1",
            "RANK": "0",
            "MASTER_ADDR": "127.0.0.1",
            "MASTER_PORT": str(common.find_free_port()),
        }

        class Env(object):
            def __init__(self, vars):
                self.env_patcher = mock.patch.dict(os.environ, vars, clear=True)

            def __enter__(self):
                self.env_patcher.start()

            def __exit__(self, type, value, traceback):
                self.env_patcher.stop()

        def without(d, key):
            d = d.copy()
            d.pop(key)
            return d

        def withouts(d, keys):
            d = d.copy()
            for key in keys:
                d.pop(key)
            return d

        with Env(without(vars, "WORLD_SIZE")):
            self.assertEqual(None, os.environ.get("WORLD_SIZE"))
            with self.assertRaisesRegex(ValueError, "WORLD_SIZE expected"):
                gen = c10d.rendezvous("env://")
                next(gen)
            c10d.init_process_group(backend="nccl", world_size=1)
            self.assertEqual(c10d.get_rank(), 0)
            self.assertEqual(c10d.get_world_size(), 1)
            c10d.destroy_process_group()

        with Env(without(vars, "RANK")):
            self.assertEqual(None, os.environ.get("RANK"))
            with self.assertRaisesRegex(ValueError, "RANK expected"):
                gen = c10d.rendezvous("env://")
                next(gen)
            c10d.init_process_group(backend="nccl", rank=0)
            self.assertEqual(c10d.get_rank(), 0)
            self.assertEqual(c10d.get_world_size(), 1)
            c10d.destroy_process_group()

        with Env(withouts(vars, ["RANK", "WORLD_SIZE"])):
            self.assertEqual(None, os.environ.get("RANK"))
            self.assertEqual(None, os.environ.get("WORLD_SIZE"))
            c10d.init_process_group(backend="nccl", rank=0, world_size=1)
            self.assertEqual(c10d.get_rank(), 0)
            self.assertEqual(c10d.get_world_size(), 1)
            c10d.destroy_process_group()

        with Env(vars):
            c10d.init_process_group(backend="nccl")
            self.assertEqual(c10d.get_rank(), 0)
            self.assertEqual(c10d.get_world_size(), 1)
            c10d.destroy_process_group()

        with Env(without(vars, "MASTER_ADDR")):
            self.assertEqual(None, os.environ.get("MASTER_ADDR"))
            with self.assertRaisesRegex(ValueError, "MASTER_ADDR expected"):
                gen = c10d.rendezvous("env://")
                next(gen)

        with Env(without(vars, "MASTER_PORT")):
            self.assertEqual(None, os.environ.get("MASTER_PORT"))
            with self.assertRaisesRegex(ValueError, "MASTER_PORT expected"):
                gen = c10d.rendezvous("env://")
                next(gen)

        with Env(without(vars, "WORLD_SIZE")):
            self.assertEqual(None, os.environ.get("WORLD_SIZE"))
            gen = c10d.rendezvous("env://?world_size={}".format(1))
            _, _, size = next(gen)
            self.assertEqual(size, 1)

        with Env(without(vars, "RANK")):
            self.assertEqual(None, os.environ.get("RANK"))
            gen = c10d.rendezvous("env://?rank={}".format(0))
            _, rank, _ = next(gen)
            self.assertEqual(rank, 0)

        with Env(withouts(vars, ["RANK", "WORLD_SIZE"])):
            self.assertEqual(None, os.environ.get("RANK"))
            self.assertEqual(None, os.environ.get("WORLD_SIZE"))
            gen = c10d.rendezvous("env://?rank={}&world_size={}".format(0, 1))
            _, rank, size = next(gen)
            self.assertEqual(rank, 0)
            self.assertEqual(size, 1)


class TimeoutTest(test_c10d_common.AbstractTimeoutTest, TestCase):
    @requires_nccl()
    @retry_on_connect_failures
    def test_default_store_timeout_nccl(self):
        if torch.cuda.device_count() == 0:
            raise unittest.SkipTest("No GPUs available, skipping test")
        self._test_default_store_timeout("nccl")

@requires_gloo()
@requires_nccl()
@unittest.skipIf(
    TEST_WITH_TSAN,
    "TSAN is not fork-safe since we're forking in a multi-threaded environment",
)
class ProcessGroupNCCLWrapperTest(AbstractProcessGroupWrapperTest):
    def setUp(self):
        super(AbstractProcessGroupWrapperTest, self).setUp()
        self._spawn_processes()
        # NCCL_BLOCKING_WAIT overrides NCCL_ASYNC_ERROR_HANDLING hence tests
        # that use NCCL_BLOCKING_WAIT will test it as expected.
        os.environ["NCCL_ASYNC_ERROR_HANDLING"] = "1"

    @property
    def world_size(self) -> int:
        return 2

    def _create_wrapper_pg(self, with_new_group=False, timeout=10.0):
        store = c10d.FileStore(self.file_name, self.world_size)
        c10d.init_process_group(
            backend="nccl",
            rank=self.rank,
            world_size=self.world_size,
            store=store,
            timeout=timedelta(seconds=timeout)
        )
<<<<<<< HEAD
        if with_new_group:
            pg = c10d.new_group(backend="nccl", timeout=timedelta(seconds=timeout))
        else:
            _pg = c10d.ProcessGroupNCCL(store, self.rank, self.world_size)
            pg = c10d.create_process_group_wrapper(
                _pg,
                "unused",
                store,
                self.rank,
                self.world_size,
                timeout=timeout,
            )
=======
        _pg = c10d.ProcessGroupNCCL(store, self.rank, self.world_size, timeout=timedelta(seconds=timeout))
        pg = c10d._create_process_group_wrapper(
            _pg,
            "unused",
            store,
            self.rank,
            self.world_size,
            timeout=timeout,
        )
>>>>>>> 82b7bf61
        return pg

    @requires_nccl()
    @skip_if_lt_x_gpu(2)
    def test_collective_hang(self):
        pg = self._create_wrapper_pg(timeout=2.0)
        self._test_collective_hang(pg)

    # NOTE: these tests are separated by debug level instead of combined into
    # one due to https://github.com/pytorch/pytorch/issues/55967, they can be
    # combined after that is resolved.
    @requires_nccl()
    @skip_if_lt_x_gpu(2)
    @with_dist_debug_levels(levels=["DETAIL"])
    def test_collectives_op_mismatch_debug_mode(self):
        pg = self._create_wrapper_pg(with_new_group=True)
        self._test_collectives_op_mismatch(pg, use_cuda=True)

    @requires_nccl()
    @skip_if_lt_x_gpu(2)
    @with_dist_debug_levels(levels=["OFF"])
    def test_collectives_op_mismatch(self):
        pg = self._create_wrapper_pg(with_new_group=False)
        self._test_collectives_op_mismatch(pg, use_cuda=True)

    @requires_nccl()
    @skip_if_lt_x_gpu(2)
    @with_dist_debug_levels(levels=["DETAIL"])
    def test_collective_shape_mismatch_debug_mode(self):
        pg = self._create_wrapper_pg(with_new_group=True)
        self._test_collective_shape_mismatch(pg, use_cuda=True)

    @requires_nccl()
    @skip_if_lt_x_gpu(2)
    @with_dist_debug_levels(levels=["OFF"])
    def test_collective_shape_mismatch(self):
        pg = self._create_wrapper_pg(with_new_group=False)
        self._test_collective_shape_mismatch(pg, use_cuda=True)


class ProcessGroupNCCLNoGPUTest(TestCase):
    MAIN_PROCESS_RANK = 0

    def setUp(self):
        self.rank = self.MAIN_PROCESS_RANK
        self.world_size = 1
        self.file = tempfile.NamedTemporaryFile(delete=False)
        self.num_gpus = torch.cuda.device_count()
        if self.num_gpus > 0:
            raise unittest.SkipTest("GPUs are available, skipping test")

    def tearDown(self):
        pass

    @requires_nccl()
    def test_init_no_gpus(self):
        store = c10d.FileStore(self.file.name, self.world_size)
        with self.assertRaisesRegex(
                RuntimeError, "ProcessGroupNCCL is only supported with GPUs, no GPUs found!"
        ):
            c10d.ProcessGroupNCCL(store, self.rank, self.world_size)


@unittest.skipIf(
    TEST_WITH_TSAN,
    "TSAN is not fork-safe since we're forking in a multi-threaded environment",
)
class ProcessGroupNCCLTest(TestCase):
    MAIN_PROCESS_RANK = 0

    def setUp(self):
        self.rank = self.MAIN_PROCESS_RANK
        self.world_size = 1
        self.file = tempfile.NamedTemporaryFile(delete=False)
        self.num_gpus = torch.cuda.device_count()
        if self.num_gpus < 2:
            raise unittest.SkipTest("NCCL test requires 2+ GPUs")

        # NCCL_BLOCKING_WAIT overrides NCCL_ASYNC_ERROR_HANDLING hence tests
        # that use NCCL_BLOCKING_WAIT will test it as expected.
        os.environ["NCCL_ASYNC_ERROR_HANDLING"] = "1"

    def tearDown(self):
        pass

    @requires_nccl()
    def test_empty_tensors(self):
        store = c10d.FileStore(self.file.name, self.world_size)
        pg = c10d.ProcessGroupNCCL(store, self.rank, self.world_size)

        xs = [torch.cuda.FloatTensor([])]
        pg.broadcast(xs).wait()
        self.assertEqual(0, xs[0].numel())

        pg.allreduce(xs).wait()
        self.assertEqual(0, xs[0].numel())

        pg.reduce(xs).wait()
        self.assertEqual(0, xs[0].numel())

        ys = [[torch.cuda.FloatTensor([]) for _ in range(self.world_size)]]
        pg.allgather(ys, xs).wait()
        for y in ys[0]:
            self.assertEqual(0, y.numel())

        ys = [torch.cuda.FloatTensor([])]
        xs = [[torch.cuda.FloatTensor([]) for _ in range(self.world_size)]]
        pg.reduce_scatter(ys, xs).wait()
        self.assertEqual(0, ys[0].numel())

    @requires_nccl()
    def test_broadcast_ops(self):
        store = c10d.FileStore(self.file.name, self.world_size)
        pg = c10d.ProcessGroupNCCL(store, self.rank, self.world_size)

        def broadcast(xs, rootRank, rootTensor):
            opts = c10d.BroadcastOptions()
            opts.rootRank = rootRank
            opts.rootTensor = rootTensor
            work = pg.broadcast(xs, opts)
            work.wait()

        # for every root tensor
        for rt in range(self.num_gpus):
            tensors = []
            for i in range(self.num_gpus):
                tensors.append(torch.tensor([i]).cuda(i))

            broadcast(tensors, self.rank, rt)

            for i in range(self.num_gpus):
                self.assertEqual(tensors[i], tensors[rt])

    @requires_nccl()
    def test_allreduce_ops(self):
        store = c10d.FileStore(self.file.name, self.world_size)
        pg = c10d.ProcessGroupNCCL(store, self.rank, self.world_size)

        def allreduce(tensors, op):
            opts = c10d.AllreduceOptions()
            opts.reduceOp = op
            work = pg.allreduce(tensors, opts)
            work.wait()

        # Sum
        tensors = []
        for i in range(self.num_gpus):
            tensors.append(torch.tensor([i + 1]).cuda(i))

        allreduce(tensors, c10d.ReduceOp.SUM)

        for i in range(self.num_gpus):
            # TODO(#38095): Replace assertEqualIgnoreType. See issue #38095
            self.assertEqualIgnoreType(
                torch.tensor([float(self.num_gpus * (self.num_gpus + 1) / 2)]),
                tensors[i],
            )

        # Product
        tensors = []
        for i in range(self.num_gpus):
            tensors.append(torch.tensor([i + 1]).cuda(i))

        allreduce(tensors, c10d.ReduceOp.PRODUCT)

        for i in range(self.num_gpus):
            # TODO(#38095): Replace assertEqualIgnoreType. See issue #38095
            self.assertEqualIgnoreType(
                torch.tensor([float(math.factorial(self.num_gpus))]), tensors[i]
            )

        # Min
        tensors = []
        for i in range(self.num_gpus):
            tensors.append(torch.tensor([i + 1]).cuda(i))

        allreduce(tensors, c10d.ReduceOp.MIN)

        for i in range(self.num_gpus):
            # TODO(#38095): Replace assertEqualIgnoreType. See issue #38095
            self.assertEqualIgnoreType(torch.tensor([1.0]), tensors[i])

        # Max
        tensors = []
        for i in range(self.num_gpus):
            tensors.append(torch.tensor([i + 1]).cuda(i))

        allreduce(tensors, c10d.ReduceOp.MAX)

        for i in range(self.num_gpus):
            self.assertEqual(torch.tensor([self.num_gpus]), tensors[i])

        for op in (c10d.ReduceOp.BAND, c10d.ReduceOp.BOR, c10d.ReduceOp.BXOR):
            with self.assertRaisesRegex(
                    RuntimeError, "Cannot use " + str(op) + " with NCCL"
            ):
                allreduce(tensors, op)

    @requires_nccl()
    def test_reduce_ops(self):
        store = c10d.FileStore(self.file.name, self.world_size)
        pg = c10d.ProcessGroupNCCL(store, self.rank, self.world_size)

        def reduce(xs, rootRank, rootTensor, op=None):
            opts = c10d.ReduceOptions()
            opts.rootRank = rootRank
            opts.rootTensor = rootTensor
            if op:
                opts.reduceOp = op
            work = pg.reduce(xs, opts)
            work.wait()

        # for every root tensor
        for rt in range(self.num_gpus):
            tensors = []
            for i in range(self.num_gpus):
                tensors.append(torch.tensor([i + 1]).cuda(i))

            reduce(tensors, self.rank, rt)

            # TODO(#38095): Replace assertEqualIgnoreType. See issue #38095
            self.assertEqualIgnoreType(
                torch.tensor([float(self.num_gpus * (self.num_gpus + 1) / 2)]),
                tensors[rt],
            )

            for op in (c10d.ReduceOp.BAND, c10d.ReduceOp.BOR, c10d.ReduceOp.BXOR):
                with self.assertRaisesRegex(
                        RuntimeError, "Cannot use " + str(op) + " with NCCL"
                ):
                    reduce(tensors, self.rank, rt, op)

    @requires_nccl()
    def test_allgather_ops(self):
        store = c10d.FileStore(self.file.name, self.world_size)
        pg = c10d.ProcessGroupNCCL(store, self.rank, self.world_size)

        def allgather(output_ts, input_ts):
            work = pg.allgather(output_ts, input_ts)
            work.wait()

        tensors = []
        output_ts = [[] for _ in range(self.num_gpus)]

        for idx, ls in enumerate(output_ts):
            for _ in range(self.world_size * self.num_gpus):
                ls.append(torch.tensor([0]).cuda(idx))

        for i in range(self.num_gpus):
            tensors.append(torch.tensor([i]).cuda(i))

        allgather(output_ts, tensors)

        # Verification
        for device_ts in output_ts:
            for s_idx, t in enumerate(device_ts):
                self.assertEqual(torch.tensor([s_idx]), t)

    @requires_nccl()
    def test_allgather_base_ops(self):
        store = c10d.FileStore(self.file.name, self.world_size)
        pg = c10d.ProcessGroupNCCL(store, self.rank, self.world_size)

        def allgather_base(output_t, input_t):
            work = pg._allgather_base(output_t, input_t)
            work.wait()

        device_id = self.rank % self.num_gpus
        # allgather_base is GPU number agnostic.
        # Each rank contribute one tensor regardless of GPU counts
        tensor = torch.tensor([self.rank]).cuda(device_id)
        output_t = torch.empty((self.world_size), dtype=tensor.dtype).cuda(device_id)

        allgather_base(output_t, tensor)

        # Verification
        self.assertEqual(torch.arange(self.world_size), output_t)

    @requires_nccl()
    def test_allgather_base_basics(self):
        store = c10d.FileStore(self.file.name, self.world_size)
        pg = c10d.ProcessGroupNCCL(store, self.rank, self.world_size)

        def allgather_base(output_t, input_t):
            work = pg._allgather_base(output_t, input_t)
            work.wait()

        device_id = self.rank % self.num_gpus
        # anticpate an error
        with self.assertRaisesRegex(RuntimeError, "output tensor size must be equal to world_size times input tensor size"):
            tensor = torch.tensor([self.rank]).cuda(device_id)
            output_t = torch.empty((self.world_size + 1), dtype=tensor.dtype).cuda(device_id)
            # fails the check because output_t is not correctly sized
            allgather_base(output_t, tensor)

        # anticpate an error
        with self.assertRaisesRegex(RuntimeError, "output tensor must have the same type as input tensor"):
            tensor = torch.tensor([self.rank], dtype=torch.float).cuda(device_id)
            output_t = torch.empty((self.world_size + 1), dtype=torch.long).cuda(device_id)
            # fails the check because the dtype is different
            allgather_base(output_t, tensor)

    @requires_nccl()
    def test_reduce_scatter_ops(self):
        store = c10d.FileStore(self.file.name, self.world_size)
        pg = c10d.ProcessGroupNCCL(store, self.rank, self.world_size)

        def reduce_scatter(outputs, input_lists, op):
            opts = c10d.ReduceScatterOptions()
            opts.reduceOp = op
            work = pg.reduce_scatter(outputs, input_lists, opts)
            work.wait()

        virtual_rank = self.rank * self.world_size
        virtual_world_size = self.num_gpus * self.world_size

        output = [torch.tensor([0]).cuda(i) for i in range(self.num_gpus)]

        #           0                   1                   2
        #   0   [0..11]             [1..12]
        #   1   [3..14]
        #   2
        #   3

        # Sum
        tensor_lists = [
            [
                torch.tensor([self.rank * self.num_gpus + i + j]).cuda(i)
                for j in range(virtual_world_size)
            ]
            for i in range(self.num_gpus)
        ]

        reduce_scatter(output, tensor_lists, c10d.ReduceOp.SUM)

        for i in range(self.num_gpus):
            expected = torch.tensor(
                [
                    float(self.num_gpus * (self.num_gpus - 1) / 2)
                    + (virtual_rank + i) * virtual_world_size
                ]
            )
            # TODO(#38095): Replace assertEqualIgnoreType. See issue #38095
            self.assertEqualIgnoreType(expected, output[i])

        # Min
        reduce_scatter(output, tensor_lists, c10d.ReduceOp.MIN)

        for i in range(self.num_gpus):
            expected = torch.tensor([self.rank * self.world_size + i])
            self.assertEqual(expected, output[i])

        # Max
        reduce_scatter(output, tensor_lists, c10d.ReduceOp.MAX)

        for i in range(self.num_gpus):
            expected = torch.tensor(
                [self.rank * self.world_size + i + virtual_world_size - 1]
            )
            self.assertEqual(expected, output[i])

        # Product
        tensor_lists = [
            [
                torch.tensor(
                    [(self.rank * self.num_gpus + i + j) % virtual_world_size + 1]
                ).cuda(i)
                for j in range(virtual_world_size)
            ]
            for i in range(self.num_gpus)
        ]

        reduce_scatter(output, tensor_lists, c10d.ReduceOp.PRODUCT)

        for i in range(self.num_gpus):
            expected = torch.tensor([float(math.factorial(virtual_world_size))])
            # TODO(#38095): Replace assertEqualIgnoreType. See issue #38095
            self.assertEqualIgnoreType(expected, output[i])

    @requires_nccl()
    def test_barrier(self):
        store = c10d.FileStore(self.file.name, self.world_size)
        pg = c10d.ProcessGroupNCCL(store, self.rank, self.world_size)

        def allreduce(tensors):
            opts = c10d.AllreduceOptions()
            work = pg.allreduce(tensors, opts)
            return work

        # Making the collective to operate on
        # 1, 2, 3, 4, .... self.num_gpus GPUs
        tensors_list = [[] for _ in range(2, self.num_gpus + 1)]
        for i in range(2, self.num_gpus + 1):
            for j in range(i):
                tensors_list[i - 2].append(torch.tensor([j + 1]).cuda(j))

        works = []
        for tensors in tensors_list:
            work = allreduce(tensors)
            works.append(work)

        # Barrier will ensure that all previous work is completed
        pg.barrier().wait()

        for i in range(2, self.num_gpus + 1):
            for j in range(i):
                # TODO(#38095): Replace assertEqualIgnoreType. See issue #38095
                self.assertEqualIgnoreType(
                    torch.tensor([float(i * (i + 1) / 2)]), tensors_list[i - 2][j]
                )


@unittest.skipIf(
    TEST_WITH_TSAN,
    "TSAN is not fork-safe since we're forking in a multi-threaded environment",
)
class DistributedDataParallelTest(test_c10d_common.AbstractDistributedDataParallelTest, MultiProcessTestCase):

    def setUp(self):
        super(DistributedDataParallelTest, self).setUp()
        # NCCL_BLOCKING_WAIT overrides NCCL_ASYNC_ERROR_HANDLING hence tests
        # that use NCCL_BLOCKING_WAIT will test it as expected.
        os.environ["NCCL_ASYNC_ERROR_HANDLING"] = "1"
        if sys.platform == "win32":
            self._spawn_processes()
        else:
            self._fork_processes()

    def _test_nccl_backend(
            self, devices, device_ids, multi_device=False, gradient_as_bucket_view=False
    ):
        store = c10d.FileStore(self.file_name, self.world_size)
        process_group = c10d.ProcessGroupNCCL(store, self.rank, self.world_size)
        self._test_ddp_with_process_group(
            process_group, devices, device_ids, multi_device, gradient_as_bucket_view
        )

    @requires_nccl()
    @skip_if_lt_x_gpu(2)
    def test_nccl_backend_multi_device_ids_not_allowed(self):
        int_devices = list(range(torch.cuda.device_count()))
        devices = [torch.device("cuda:" + str(i)) for i in int_devices]
        with self.assertRaisesRegex(ValueError, "device_ids can only be None or contain a single element."):
            self._test_nccl_backend(devices, int_devices)

    @requires_nccl()
    @skip_if_lt_x_gpu(2)
    def test_nccl_backend_single_device_module_device_ids_None(self):
        self._test_nccl_backend(None, None)

    @requires_nccl()
    @skip_if_lt_x_gpu(2)
    def test_nccl_backend_single_device_module_empty_device_ids(self):
        # This tests the backward compatibility of accepting an empty list as `device_ids`,
        # although we no longer document this in favor of the default value of `None`,
        # which is consistent with multi-device modules and CPU modules.
        self._test_nccl_backend(None, [])

    @requires_nccl()
    @skip_if_lt_x_gpu(4)
    def test_nccl_backend_multi_device_module_device_ids_None(self):
        int_devices = gpus_for_rank(self.world_size)[self.rank][:2]
        devices = [torch.device("cuda:" + str(i)) for i in int_devices]
        self._test_nccl_backend(devices, None, multi_device=True)

    @requires_nccl()
    @skip_if_lt_x_gpu(2)
    def test_nccl_backend_1gpu_module_device_ids_integer_list(self):
        int_devices = gpus_for_rank(self.world_size)[self.rank][:1]
        devices = [torch.device("cuda:" + str(i)) for i in int_devices]
        self._test_nccl_backend(devices, int_devices)

    @requires_nccl()
    @skip_if_lt_x_gpu(2)
    def test_nccl_backend_1gpu_module_device_ids_torch_device_list(self):
        int_devices = gpus_for_rank(self.world_size)[self.rank][:1]
        devices = [torch.device("cuda:" + str(i)) for i in int_devices]
        self._test_nccl_backend(devices, devices)

    @requires_nccl()
    @skip_if_lt_x_gpu(4)
    def test_nccl_backend_2gpu_module(self):
        int_devices = gpus_for_rank(self.world_size)[self.rank][:2]
        devices = [torch.device("cuda:" + str(i)) for i in int_devices]
        self._test_nccl_backend(devices, None, multi_device=True)

    @requires_nccl()
    @skip_if_lt_x_gpu(8)
    def test_nccl_backend_4gpu_module(self):
        int_devices = gpus_for_rank(self.world_size)[self.rank][:4]
        devices = [torch.device("cuda:" + str(i)) for i in int_devices]
        self._test_nccl_backend(devices, None, multi_device=True)

    @requires_nccl()
    @skip_if_lt_x_gpu(4)
    def test_ddp_multi_device_module_config(self):
        gpus = gpus_for_rank(self.world_size)[self.rank]

        self.assertTrue(len(gpus) >= 2, "expecting at least 2 gpus per process")

        store = c10d.FileStore(self.file_name, self.world_size)
        process_group = c10d.ProcessGroupNCCL(store, self.rank, self.world_size)

        gpus = gpus[:2]
        model = DoubleGpuNet(gpus)

        with self.assertRaisesRegex(
                ValueError,
                "DistributedDataParallel device_ids and output_device arguments only work with "
                "single-device/multiple-device GPU modules or CPU modules",
        ):
            ddp_model = DistributedDataParallel(
                model, output_device=gpus[1], process_group=process_group
            )

        with self.assertRaisesRegex(ValueError, "device_ids can only be None or contain a single element."):
            ddp_model = DistributedDataParallel(
                model, device_ids=gpus, process_group=process_group
            )

        with self.assertRaisesRegex(
                ValueError, "input module must be on the same type of devices"
        ):
            model.fc1 = model.fc1.cpu()
            ddp_model = DistributedDataParallel(model, process_group=process_group)

        model = model.cpu()
        with self.assertRaisesRegex(ValueError, "device_ids can only be None or contain a single element."):
            ddp_model = DistributedDataParallel(
                model, device_ids=gpus, process_group=process_group
            )

    def _test_fp16(self, gradient_as_bucket_view=False):
        store = c10d.FileStore(self.file_name, self.world_size)
        process_group = c10d.ProcessGroupNCCL(store, self.rank, self.world_size)

        gpus = gpus_for_rank(self.world_size)[self.rank]
        model = nn.Linear(1, 1, bias=False).cuda(gpus[0]).half()
        nn.init.constant_(model.weight, 1)
        ddp_model = DistributedDataParallel(
            model,
            device_ids=[gpus[0]],
            process_group=process_group,
            bucket_cap_mb=0.001,
            gradient_as_bucket_view=gradient_as_bucket_view,
        )

        # Input 2**15, so that the gradients will overflow with a
        # world_size of 2, unless we normalize the gradient by the
        # world_size before the reduction
        input = torch.tensor([[2 ** 15]]).cuda(gpus[0]).half()

        # Step model
        ddp_model.train()
        output = ddp_model(input)
        loss = output.sum()
        loss.backward()

        self.assertFalse(any(torch.isinf(p.grad).any() for p in ddp_model.parameters()))

    @requires_nccl()
    @skip_if_lt_x_gpu(2)
    def test_fp16(self):
        self._test_fp16()

    @requires_nccl()
    @skip_if_lt_x_gpu(2)
    def test_fp16_grad_is_view(self):
        self._test_fp16(gradient_as_bucket_view=True)

    def _test_arbitrary_forward_return_value(self, gradient_as_bucket_view=False):
        """
        Note: this test can be sped up by only running it on a CPU module
        once DistributedDataParallel supports them.
        """
        store = c10d.FileStore(self.file_name, self.world_size)
        process_group = c10d.ProcessGroupNCCL(store, self.rank, self.world_size)

        class ForwardReturnValueModule(nn.Module):
            def __init__(self):
                super(ForwardReturnValueModule, self).__init__()
                self.fc1 = nn.Linear(2, 10, bias=False)
                self.fc2 = nn.Linear(10, 4, bias=False)
                self.fc3 = nn.Linear(4, 4, bias=False)
                self.relu = nn.ReLU()

            def forward(self, x, fn):
                x = self.relu(self.fc1(x))
                x = self.relu(self.fc2(x))
                # The first softmax does NOT include fc3 in its autograd graph
                # whereas the second softmax DOES. If we pass only the first
                # tensor we see in the output to the reducer, it marks the
                # gradient for fc3 as ready (because it doesn't show up). If
                # downstream uses of this return value choose to differentiate
                # against the second output tensor, it would still receive a
                # gradient and a callback for this tensor, resulting in a crash.
                return fn(
                    F.softmax(x, dim=1),
                    F.softmax(self.fc3(x), dim=1),
                )

        device_id = gpus_for_rank(self.world_size)[self.rank][0]
        model = DistributedDataParallel(
            ForwardReturnValueModule().float().to(device_id),
            device_ids=[device_id],
            process_group=process_group,
            gradient_as_bucket_view=gradient_as_bucket_view,
        )

        batch_size = 4
        criterion = nn.CrossEntropyLoss()
        input = torch.rand([batch_size, 2], dtype=torch.float)
        target = torch.LongTensor([random.randrange(4) for _ in range(batch_size)]).to(
            device_id
        )

        # Always run "backward" to ensure the reducer is called by autograd.
        # If we don't correctly capture the output tensors from the return value,
        # the reducer won't see a hook for the unused parameter, and throw an error.
        # The correct capture is what we're testing in this function.
        def test(box, unbox):
            output = model(input, fn=box)
            loss = criterion(unbox(output), target)
            loss.backward()

        # Test with identity return value
        test(
            box=lambda x, y: (x, y),
            unbox=lambda obj: obj[1],
        )

        # Test with list return value
        test(
            box=lambda x, y: ["foo", x, "bar", y],
            unbox=lambda obj: obj[3],
        )

        # Test with tuple return value
        test(
            box=lambda x, y: ("foo", x, "bar", y),
            unbox=lambda obj: obj[3],
        )

        # Test with dict return value
        test(
            box=lambda x, y: {"foo": "bar", "a": x, "b": y},
            unbox=lambda obj: obj["b"],
        )

        # Test with list with dict return value
        test(
            box=lambda x, y: ["foo", "bar", {"a": x, "b": y}],
            unbox=lambda obj: obj[2]["b"],
        )

        # Test with dict with list return value
        test(
            box=lambda x, y: {"foo": "bar", "list": [0, x, 1, y]},
            unbox=lambda obj: obj["list"][3],
        )

    @requires_nccl()
    @skip_if_lt_x_gpu(2)
    def test_arbitrary_forward_return_value(self):
        self._test_arbitrary_forward_return_value()

    @requires_nccl()
    @skip_if_lt_x_gpu(2)
    def test_arbitrary_forward_return_value_grad_is_view(self):
        self._test_arbitrary_forward_return_value(gradient_as_bucket_view=True)

    @requires_nccl()
    @skip_if_lt_x_gpu(2)
    def test_ddp_with_lazy_parameters(self):
        store = c10d.FileStore(self.file_name, self.world_size)
        process_group = c10d.ProcessGroupNCCL(store, self.rank, self.world_size)
        with self.assertRaisesRegex(
                RuntimeError, "Modules with uninitialized parameters"
        ):
            DistributedDataParallel(
                torch.nn.LazyLinear(10), process_group=process_group
            )

    def _test_find_unused_parameters_kwarg(self, gradient_as_bucket_view=False):
        """
        Note: this test can be sped up by only running it on a CPU module
        once DistributedDataParallel supports them.
        """
        torch.cuda.set_device(self.rank)
        dist.init_process_group(
            backend="nccl",
            world_size=self.world_size,
            rank=self.rank,
            init_method=f"file://{self.file_name}"
        )
        process_group = c10d.distributed_c10d._get_default_group()

        class FindUnusedParametersModule(nn.Module):
            def __init__(self):
                super(FindUnusedParametersModule, self).__init__()
                self.fc1 = nn.Linear(2, 10, bias=False)
                self.fc2 = nn.Linear(10, 4, bias=False)
                self.fc3 = nn.Linear(4, 4, bias=False)
                self.relu = nn.ReLU()

            def forward(self, x):
                x = self.relu(self.fc1(x))
                x = self.relu(self.fc2(x))
                # Return the fc3 module so that the caller can invoke it
                # outside of the forward function. While this is bad practice,
                # we can use it to trigger a reducer error.
                return (F.softmax(x, dim=1), self.fc3)

        device_id = gpus_for_rank(self.world_size)[self.rank][0]
        batch_size = 4
        criterion = nn.CrossEntropyLoss()
        input = torch.rand([batch_size, 2], dtype=torch.float)
        target = torch.LongTensor([random.randrange(4) for _ in range(batch_size)]).to(
            device_id
        )

        ddp_model = None

        def test_find_unused_parameters(
                find_unused_parameters, test_default=False, gradient_as_bucket_view=False
        ):
            if test_default:
                model = DistributedDataParallel(
                    FindUnusedParametersModule().float().to(device_id),
                    device_ids=[device_id],
                    process_group=process_group,
                    gradient_as_bucket_view=gradient_as_bucket_view,
                )
            else:
                model = DistributedDataParallel(
                    FindUnusedParametersModule().float().to(device_id),
                    device_ids=[device_id],
                    process_group=process_group,
                    find_unused_parameters=find_unused_parameters,
                    gradient_as_bucket_view=gradient_as_bucket_view,
                )
            nonlocal ddp_model
            ddp_model = model

            output, fc3 = model(input)
            output = fc3(output)
            loss = criterion(output, target)
            loss.backward()

        # First test that finding unused params under these conditions is to
        # trigger an error when `backward` is called (because fc3 is an unused
        # parameter and will therefore be marked ready twice).
        try:
            test_find_unused_parameters(
                True, gradient_as_bucket_view=gradient_as_bucket_view
            )
        except Exception as ex:
            self.assertTrue(
                str(ex).startswith(
                    "Expected to mark a variable ready only once.",
                )
            )
            unused_index = 2
            unused_index_str = f"Parameter at index {unused_index}"
            model = ddp_model.module
            for module_name, module in model.named_modules():
                if module == model.fc3:
                    for parameter_name, _ in module.named_parameters(
                            recurse=False
                    ):
                        unused_fqn = f"{module_name}.{parameter_name}"
                        # Only one such parameter in model.fc3, since bias=False
                        break

            if dist._get_debug_mode() != dist._DistributedDebugLevel.OFF:
                unused_index_str += f" with name {unused_fqn}"

            self.assertTrue(unused_index_str in str(ex))
        else:
            self.fail("Expected exception")

        dist.barrier(process_group)

        # Then test that the default behavior can be overridden by setting
        # `find_unused_parameters=False`.
        try:
            test_find_unused_parameters(
                False, gradient_as_bucket_view=gradient_as_bucket_view
            )
        except Exception as ex:
            self.fail("Unexpected exception: %s" % ex)

        # Test find_unused_parameters defaults to False
        try:
            test_find_unused_parameters(
                True, test_default=True, gradient_as_bucket_view=gradient_as_bucket_view
            )
        except Exception as ex:
            self.fail("Unexpected exception: %s" % ex)

    # TODO: Combine the following tests once https://github.com/pytorch/pytorch/issues/55967
    # is resolved.
    @requires_nccl()
    @skip_if_lt_x_gpu(2)
    @with_dist_debug_levels(levels=["DETAIL"])
    def test_find_unused_parameters_kwarg_debug_detail(self):
        self._test_find_unused_parameters_kwarg()

    @requires_nccl()
    @skip_if_lt_x_gpu(2)
    @with_dist_debug_levels(levels=["INFO"])
    def test_find_unused_parameters_kwarg_debug_info(self):
        self._test_find_unused_parameters_kwarg()

    @requires_nccl()
    @skip_if_lt_x_gpu(2)
    @with_dist_debug_levels(levels=["OFF"])
    def test_find_unused_parameters_kwarg_debug_off(self):
        self._test_find_unused_parameters_kwarg()

    @requires_nccl()
    @skip_if_lt_x_gpu(2)
    @with_dist_debug_levels(levels=["DETAIL"])
    def test_find_unused_parameters_kwarg_grad_is_view_debug_detail(self):
        self._test_find_unused_parameters_kwarg(gradient_as_bucket_view=True)

    @requires_nccl()
    @skip_if_lt_x_gpu(2)
    @with_dist_debug_levels(levels=["INFO"])
    def test_find_unused_parameters_kwarg_grad_is_view_debug_info(self):
        self._test_find_unused_parameters_kwarg(gradient_as_bucket_view=True)

    @requires_nccl()
    @skip_if_lt_x_gpu(2)
    @with_dist_debug_levels(levels=["OFF"])
    def test_find_unused_parameters_kwarg_grad_is_view_debug_off(self):
        self._test_find_unused_parameters_kwarg(gradient_as_bucket_view=True)

    def _test_multiple_outputs_multiple_backward(self, gradient_as_bucket_view=False):
        """
        Note: this test can be sped up by only running it on a CPU module
        once DistributedDataParallel supports them.
        """
        store = c10d.FileStore(self.file_name, self.world_size)
        process_group = c10d.ProcessGroupNCCL(store, self.rank, self.world_size)

        class MultipleOutputModule(nn.Module):
            def __init__(self):
                super(MultipleOutputModule, self).__init__()

                def define_module():
                    return nn.Sequential(
                        nn.Linear(2, 10, bias=False),
                        nn.ReLU(),
                        nn.Linear(10, 4, bias=False),
                        nn.ReLU(),
                    )

                self.module0 = define_module()
                self.module1 = define_module()

            def forward(self, x):
                return (
                    F.softmax(self.module0(x), dim=1),
                    F.softmax(self.module1(x), dim=1),
                )

        device_id = gpus_for_rank(self.world_size)[self.rank][0]
        model = DistributedDataParallel(
            MultipleOutputModule().float().to(device_id),
            device_ids=[device_id],
            process_group=process_group,
            gradient_as_bucket_view=gradient_as_bucket_view,
        )

        batch_size = 4
        criterion = nn.CrossEntropyLoss()
        input = torch.rand([batch_size, 2], dtype=torch.float)
        target = torch.LongTensor([random.randrange(4) for _ in range(batch_size)]).to(
            device_id
        )

        # Compute loss and gradients for both outputs
        output1, output2 = model(input)
        loss1 = criterion(output1, target)
        loss1.backward()
        loss2 = criterion(output2, target)
        loss2.backward()

    @requires_nccl()
    @skip_if_lt_x_gpu(2)
    def test_multiple_outputs_multiple_backward(self):
        self._test_multiple_outputs_multiple_backward()

    @requires_nccl()
    @skip_if_lt_x_gpu(2)
    def test_multiple_outputs_multiple_backward_grad_is_view(self):
        self._test_multiple_outputs_multiple_backward(gradient_as_bucket_view=True)

    @requires_nccl()
    @skip_if_lt_x_gpu(2)
    def test_no_grad(self):
        """
        Note: this test can be sped up by only running it on a CPU module
        once DistributedDataParallel supports them.
        """
        store = c10d.FileStore(self.file_name, self.world_size)
        process_group = c10d.ProcessGroupNCCL(store, self.rank, self.world_size)

        class NoGradModule(nn.Module):
            def __init__(self):
                super(NoGradModule, self).__init__()
                self.fc1 = nn.Linear(2, 10, bias=False)
                self.fc2 = nn.Linear(10, 4, bias=False)
                self.relu = nn.ReLU()

            def forward(self, x):
                x = self.relu(self.fc1(x))
                x = self.relu(self.fc2(x))
                return F.softmax(x, dim=1)

        device_id = gpus_for_rank(self.world_size)[self.rank][0]
        model = DistributedDataParallel(
            NoGradModule().float().to(device_id),
            device_ids=[device_id],
            process_group=process_group,
        )

        batch_size = 4
        input = torch.rand([batch_size, 2], dtype=torch.float)

        def check_no_grads():
            for p in model.parameters():
                self.assertTrue(p.requires_grad)
                self.assertIsNone(p.grad)

        # After initialization, no parameter has their gradient set.
        check_no_grads()

        # Run `forward` function with torch.no_grad()
        with torch.no_grad():
            output = model(input)
            self.assertTrue(isinstance(output, torch.Tensor))

        # No parameter should have their gradient set.
        check_no_grads()

    def _test_accumulate_gradients_module(self, gradient_as_bucket_view=False):
        # This is NOT the recommended way to implement accumulating grads, but
        # we would like to make sure DDP does not mess up with the underlying
        # module.
        int_devices = gpus_for_rank(self.world_size)[self.rank][:1]
        devices = [torch.device("cuda:" + str(i)) for i in int_devices]
        store = c10d.FileStore(self.file_name, self.world_size)
        process_group = c10d.ProcessGroupNCCL(store, self.rank, self.world_size)
        global_batch_size = self.world_size

        model, ddp_model, input, target = self._prepare_single_device_module(
            process_group, devices, devices, global_batch_size, gradient_as_bucket_view
        )

        def step_model(model, input, target):
            model.train()
            output = model(input)
            loss = F.mse_loss(output, target.to(output.device))
            loss.backward()

        # ensure accumulate grads works with no_grad
        with torch.no_grad():
            ddp_model.train()
            ddp_model.module(input)

        # Check two model parameters over 4 iterations.
        # Use 4 iterations because we alternate between reducing and
        # not reducing and want to make sure we switch both ways.
        for iteration in range(4):
            step_model(model, input, target)

            if iteration % 2 == 0:
                # Skip gradients sync without calling prepare_for_backward
                step_model(
                    ddp_model.module,
                    input[self.rank: (self.rank + 1)],
                    target[self.rank: (self.rank + 1)],
                )
                for i, j in zip(model.parameters(), ddp_model.parameters()):
                    self.assertNotEqual(i.grad, j.grad)
            else:
                step_model(
                    ddp_model,
                    input[self.rank: (self.rank + 1)],
                    target[self.rank: (self.rank + 1)],
                )
                for i, j in zip(model.parameters(), ddp_model.parameters()):
                    # TODO(#38095): Replace assertEqualIgnoreType. See issue #38095
                    self.assertEqualIgnoreType(i.grad, j.grad)

            # Shuffle the input so that DDP input is different
            torch.manual_seed(1337 + iteration)
            input = input[torch.randperm(global_batch_size)]

    @requires_nccl()
    @skip_if_lt_x_gpu(2)
    def test_accumulate_gradients_module(self):
        self._test_accumulate_gradients_module()

    @requires_nccl()
    @skip_if_lt_x_gpu(2)
    def test_accumulate_gradients_module_with_grad_is_view(self):
        self._test_accumulate_gradients_module(gradient_as_bucket_view=True)

    @requires_nccl()
    @skip_if_lt_x_gpu(2)
    def test_failure_recovery(self):
        store = c10d.FileStore(self.file_name, self.world_size)
        process_group = c10d.ProcessGroupNCCL(store, self.rank, self.world_size)

        # need to create a separate file for the recovered FileStore, because
        # the original one will be deleted when destructing the first FileStore.
        recovery_filename = self.file_name + "_recovery"

        if self.rank == 0:
            # the file will be deleted by the recovered FileStore
            open(recovery_filename, "w").close()

        # not necessary to run barrier here, as DDP will synchronize

        class TestModel(nn.Module):
            def __init__(self):
                super(TestModel, self).__init__()
                self.fc1 = nn.Linear(2, 10, bias=False)
                self.fc2 = nn.Linear(10, 4, bias=False)
                self.relu = nn.ReLU()

            def forward(self, x):
                x = self.relu(self.fc1(x))
                x = self.relu(self.fc2(x))
                return F.softmax(x, dim=1)

        device_id = gpus_for_rank(self.world_size)[self.rank][0]
        model = TestModel().float().to(device_id)
        ddp = DistributedDataParallel(
            model,
            device_ids=[device_id],
            process_group=process_group,
        )

        batch_size = 4
        criterion = nn.CrossEntropyLoss()
        input = torch.rand([batch_size, 2], dtype=torch.float)
        target = torch.LongTensor([random.randrange(4) for _ in range(batch_size)]).to(
            device_id
        )

        for _ in range(6):
            output = ddp(input)
            loss = criterion(output, target)
            loss.backward()

        del ddp
        del process_group
        del store  # this will delete self.file_name

        store = c10d.FileStore(recovery_filename, self.world_size)
        process_group = c10d.ProcessGroupNCCL(store, self.rank, self.world_size)
        ddp = DistributedDataParallel(
            model,
            device_ids=[device_id],
            process_group=process_group,
        )

        input = torch.rand([batch_size, 2], dtype=torch.float)
        target = torch.LongTensor([random.randrange(4) for _ in range(batch_size)]).to(
            device_id
        )
        for _ in range(6):
            output = ddp(input)
            loss = criterion(output, target)
            loss.backward()

    @requires_nccl()
    @skip_if_lt_x_gpu(2)
    def test_pass_default_pg(self):
        dist.init_process_group(
            "nccl",
            init_method=f"file://{self.file_name}",
            world_size=self.world_size,
            rank=self.rank,
        )

        default_pg = c10d.distributed_c10d._get_default_group()
        dist.destroy_process_group(default_pg)
        self.assertFalse(dist.is_initialized())

    def _test_grad_layout(self, replica_devices, layer_devs, local_batch_size):
        store = c10d.FileStore(self.file_name, self.world_size)
        process_group = c10d.ProcessGroupNCCL(store, self.rank, self.world_size)

        global_batch_size = local_batch_size * self.world_size

        # Carry out some trials with small buckets and some with big buckets.
        bucketsizes = (0.000001, 25)
        # Tuples of lists.  Each list describes per-layer characteristics for one trial.
        layer_formats = (
            [torch.contiguous_format] * 4,
            [torch.channels_last] * 2 + [torch.contiguous_format] * 2,
            [torch.channels_last] * 4,
        )
        layer_dtypes = (
            [torch.float] * 4,
            [torch.float] * 2 + [torch.half] * 2,
            [torch.half] * 4,
        )

        input_dev = layer_devs[0] if isinstance(layer_devs, list) else layer_devs
        target_dev = layer_devs[-1] if isinstance(layer_devs, list) else layer_devs
        input = torch.randn(
            (global_batch_size, 8, 8, 8), device=input_dev, dtype=torch.float
        )
        target = torch.randn(
            (global_batch_size, 8, 4, 4), device=target_dev, dtype=torch.float
        )
        local_batch_start = self.rank * local_batch_size
        local_batch_end = (self.rank + 1) * local_batch_size

        # Reducer.cpp sneakily creates one "initial bucket" that ignores the "bucket_cap_mb"
        # argument.  The following makes sure the initial bucket also complies.
        @contextmanager
        def first_bucket_size(ddp_bucket_mb):
            old_DEFAULT_FIRST_BUCKET_BYTES = dist._DEFAULT_FIRST_BUCKET_BYTES
            dist._DEFAULT_FIRST_BUCKET_BYTES = int(ddp_bucket_mb * 1.0e6)
            try:
                yield
            finally:
                dist._DEFAULT_FIRST_BUCKET_BYTES = old_DEFAULT_FIRST_BUCKET_BYTES

        with torch.backends.cudnn.flags(
                enabled=True, deterministic=True, benchmark=False
        ):
            for formats, dtypes, bucketsize in product(
                    layer_formats, layer_dtypes, bucketsizes
            ):
                with first_bucket_size(bucketsize):
                    model_msg = (
                        "rank = {} formats = {} dtypes = {} bucketsize = {} ".format(
                            self.rank, formats, dtypes, bucketsize
                        )
                    )
                    try:
                        m = ConvNet(layer_devs, formats, dtypes)
                        m_ddp = DistributedDataParallel(
                            copy.deepcopy(m),
                            device_ids=replica_devices,
                            process_group=process_group,
                            bucket_cap_mb=bucketsize,
                        )
                        opt = torch.optim.SGD(m.parameters(), lr=0.1)
                        opt_ddp = torch.optim.SGD(m_ddp.parameters(), lr=0.1)
                        has_half = any(p.dtype is torch.half for p in m.parameters())
                        tol = 1.0e-3 if has_half else 1.0e-5
                    except BaseException:
                        # Prints case-specific debugging info to narrow down failing case.
                        print(
                            "Caught exception during model creation for " + model_msg,
                            flush=True,
                        )
                        raise
                    # 3 iters:  First iter creates grads, second iter retests after rebucketing,
                    # third iter tries zeroed grads.
                    for it in range(3):
                        iter_msg = "iter = {} ".format(it) + model_msg
                        named_msg = iter_msg
                        try:
                            F.mse_loss(m(input).float(), target).backward()
                            F.mse_loss(
                                m_ddp(input[local_batch_start:local_batch_end]).float(),
                                target[local_batch_start:local_batch_end],
                            ).backward()
                            for i, ((layer_name, m_child), m_ddp_child) in enumerate(
                                    zip(m.named_children(), m_ddp.module.children())
                            ):
                                named_msg = layer_name + ".weight" + " " + iter_msg
                                self.assertTrue(
                                    m_child.weight.grad.is_contiguous(
                                        memory_format=formats[i]
                                    ),
                                    named_msg,
                                )
                                self.assertTrue(
                                    m_ddp_child.weight.grad.is_contiguous(
                                        memory_format=formats[i]
                                    ),
                                    named_msg,
                                )
                                for j, ((param_name, p), p_ddp) in enumerate(
                                        zip(
                                            m_child.named_parameters(),
                                            m_ddp_child.parameters(),
                                        )
                                ):
                                    named_msg = (
                                        layer_name + "." + param_name + " " + iter_msg
                                    )
                                    self.assertEqual(
                                        p.grad, p_ddp.grad, rtol=tol, atol=tol
                                    )
                            opt.step()
                            opt_ddp.step()
                            if it == 0:
                                for p, p_ddp in zip(m.parameters(), m_ddp.parameters()):
                                    p.grad = None
                                    p_ddp.grad = None
                            else:
                                m.zero_grad()
                                m_ddp.zero_grad()
                        except BaseException:
                            # Makes sure we still get info if an error occurred somewhere other than the asserts.
                            print(
                                "Caught exception during iterations at " + named_msg,
                                flush=True,
                            )
                            raise

    @requires_nccl()
    @skip_if_lt_x_gpu(2)
    @skip_if_rocm
    def test_grad_layout_1devicemodule_1replicaperprocess(self):
        dev0 = torch.device("cuda:" + str(gpus_for_rank(self.world_size)[self.rank][0]))
        # Tells DDP to use just one device.
        replica_devices = [dev0]
        # Tells _test_grad_layout to construct ConvNet with all layers on this process's first assigned device.
        layer_devs = dev0
        local_batch_size = 8
        self._test_grad_layout(replica_devices, layer_devs, local_batch_size)

    @requires_nccl()
    @skip_if_lt_x_gpu(4)
    @skip_if_rocm
    def test_grad_layout_2devicemodule(self):
        int_devices = gpus_for_rank(self.world_size)[self.rank][:2]
        dev0 = torch.device("cuda:" + str(int_devices[0]))
        dev1 = torch.device("cuda:" + str(int_devices[1]))
        # DDP's default behavior for a multi-device module is "don't replicate."
        replica_devices = None
        # Tells _test_grad_layout to constructs this process's ConvNet on 2 devices, with 2 layers on each device.
        layer_devs = [dev0] * 2 + [dev1] * 2
        local_batch_size = 8
        self._test_grad_layout(replica_devices, layer_devs, local_batch_size)

    @requires_nccl()
    @skip_if_lt_x_gpu(2)
    def test_param_layout_mismatch_error(self):
        store = c10d.FileStore(self.file_name, self.world_size)
        process_group = c10d.ProcessGroupNCCL(store, self.rank, self.world_size)

        dev0 = torch.device("cuda:" + str(gpus_for_rank(self.world_size)[self.rank][0]))
        layer_devs = dev0
        layer_formats = (
            [torch.contiguous_format] * 4
            if self.rank == 0
            else [torch.channels_last] * 4
        )
        layer_dtypes = [torch.float] * 4

        m = ConvNet(layer_devs, layer_formats, layer_dtypes)
        if self.rank == 0:
            m_ddp = DistributedDataParallel(
                m, device_ids=[dev0], process_group=process_group
            )
        else:
            with self.assertRaisesRegex(
                    RuntimeError,
                    ".* appears not to match strides of the same param in process 0",
            ):
                m_ddp = DistributedDataParallel(
                    m, device_ids=[dev0], process_group=process_group
                )

    def _gpu_model_with_ddp_comm_hook(
            self, process_group, hook=None, gradient_as_bucket_view=False, state=None, static_graph=False
    ):
        device_id = gpus_for_rank(self.world_size)[self.rank][0]
        gpu_model = DistributedDataParallel(
            ModuleForDdpCommHook().to(device_id),
            device_ids=[device_id],
            process_group=process_group,
            gradient_as_bucket_view=gradient_as_bucket_view,
        )

        if static_graph:
            gpu_model._set_static_graph()

        # Register a DDP communication hook if any.
        if hook is not None:
            gpu_model.register_comm_hook(state, hook)

        return gpu_model

    @requires_nccl()
    @skip_if_lt_x_gpu(2)
    def test_ddp_comm_hook_future_passing_gpu_nccl(self):
        """
        This unit test verifies whether the Future object is passed properly using nccl backend.
        The hook callback function creates a Future object and sets a value to it.
        """
        store = c10d.FileStore(self.file_name, self.world_size)
        process_group = c10d.ProcessGroupNCCL(store, self.rank, self.world_size)

        # Get GPU model with simple_hook registered.
        gpu_model = self._gpu_model_with_ddp_comm_hook(process_group, self._simple_hook)

        # check whether the grads are equal to what simple_hook's then callback returns.
        # without the comm_hook, result would be 0.25 * torch.ones(2, 2).
        self._run_and_verify_hook(gpu_model, 8, 2 * torch.ones(2, 2))

    def _test_ddp_comm_hook_allreduce_hook_nccl(self, gradient_as_bucket_view=False, static_graph=False):
        """
        This unit test verifies whether a DDP communication hook that just calls
        allreduce gives the same result with the case of no hook registered.
        Without the then callback, the future_value in reducer is no longer
        a PyObject, and this unit test verifies future_value is properly checked.
        """
        store = c10d.FileStore(self.file_name, self.world_size)
        process_group = c10d.ProcessGroupNCCL(store, self.rank, self.world_size)

        def allreduce_hook(state: object, bucket: dist.GradBucket) -> torch._C.Future:
            tensors = [bucket.get_tensor() / self.world_size]
            return process_group.allreduce(tensors).get_future()

        # Get GPU model with allreduce_hook registered.
        gpu_model = self._gpu_model_with_ddp_comm_hook(
            process_group, allreduce_hook, gradient_as_bucket_view, static_graph
        )

        # check whether the grads are equal to what DDP without hook would return.
        self._run_and_verify_hook(gpu_model, 8, 0.25 * torch.ones(2, 2))

    def _test_default_ddp_comm_hooks_nccl(self, gradient_as_bucket_view=False):
        """
        This unit test verifies whether default Python DDP communication hooks ALLREDUCE and FP16_COMPRESS
        can give the same result with the case of no hook registered.
        """
        store = c10d.FileStore(self.file_name, self.world_size)
        process_group = c10d.ProcessGroupNCCL(store, self.rank, self.world_size)

        # For these default DDP comm hooks, the only state is process group.
        state = process_group
        for hook in [default.allreduce_hook, default.fp16_compress_hook]:
            # Get GPU model with the hook registered.
            # The first arg 'process_group' is used for initializing the test environment,
            # so it cannot be replaced by 'state', although they have the same value.
            gpu_model = self._gpu_model_with_ddp_comm_hook(
                process_group, hook, gradient_as_bucket_view, state
            )

            # check whether the grads are equal to what DDP without hook would return.
            self._run_and_verify_hook(gpu_model, 8, 0.25 * torch.ones(2, 2))

    def _test_fp16_compress_wrapper(self, gradient_as_bucket_view=False):
        """
        This unit test verifies whether wrapping the ALLREDUCE and POWER_SGD hooks with
        the FP16_WRAPPER can give the same result as when there is no hook registered.
        """
        store = c10d.FileStore(self.file_name, self.world_size)
        process_group = c10d.ProcessGroupNCCL(store, self.rank, self.world_size)
        powerSGD_state = powerSGD.PowerSGDState(process_group=process_group)

        hook_args = [(powerSGD.powerSGD_hook, powerSGD_state), (default.allreduce_hook, process_group)]

        for hook, state in hook_args:
            gpu_model = self._gpu_model_with_ddp_comm_hook(
                process_group,
                default.fp16_compress_wrapper(hook),
                gradient_as_bucket_view,
                state
            )

            # check whether the grads are equal to what DDP without hook would return.
            self._run_and_verify_hook(gpu_model, 8, 0.25 * torch.ones(2, 2))

    def _test_powerSGD_ddp_comm_hook_nccl(self, gradient_as_bucket_view=False):
        """
        This unit test verifies whether Python DDP communication hook POWER_SGD
        can give the same result with the case of no hook registered.
        """
        store = c10d.FileStore(self.file_name, self.world_size)
        process_group = c10d.ProcessGroupNCCL(store, self.rank, self.world_size)

        # Get GPU model with the hook registered.
        # Test the hook with different algorithmic configs.
        for use_error_feedback, warm_start in product([True, False], [True, False]):
            state = powerSGD.PowerSGDState(
                process_group=process_group,
                matrix_approximation_rank=1,
                use_error_feedback=use_error_feedback,
                warm_start=warm_start,
            )
            for hook in [powerSGD.powerSGD_hook, powerSGD.batched_powerSGD_hook]:
                gpu_model = self._gpu_model_with_ddp_comm_hook(
                    process_group, hook, gradient_as_bucket_view, state
                )

                # check whether the grads are equal to what DDP without hook would return.
                self._run_and_verify_hook(gpu_model, 8, 0.25 * torch.ones(2, 2))

    def _test_builtin_ddp_comm_hooks_nccl(self, gradient_as_bucket_view=False):
        """
        This unit test verifies whether built-in C++ DDP communication hooks ALLREDUCE and FP16_COMPRESS
        can give the same result with the case of no hook registered.
        """
        store = c10d.FileStore(self.file_name, self.world_size)
        process_group = c10d.ProcessGroupNCCL(store, self.rank, self.world_size)

        for comm_hook_type in [
            dist.BuiltinCommHookType.ALLREDUCE,
            dist.BuiltinCommHookType.FP16_COMPRESS,
        ]:
            # Get GPU model with the built-in communication hook.
            gpu_model = self._gpu_model_with_builtin_ddp_comm_hook(
                process_group, comm_hook_type, gradient_as_bucket_view
            )

            # check whether the grads are equal to what DDP without hook would return.
            self._run_and_verify_hook(gpu_model, 8, 0.25 * torch.ones(2, 2))

    @requires_nccl()
    @skip_if_lt_x_gpu(2)
    def test_ddp_comm_hook_allreduce_hook_nccl(self):
        self._test_ddp_comm_hook_allreduce_hook_nccl()

    @requires_nccl()
    @skip_if_lt_x_gpu(2)
    def test_default_ddp_comm_hooks_nccl(self):
        self._test_default_ddp_comm_hooks_nccl()

    @requires_nccl()
    @skip_if_lt_x_gpu(2)
    def test_fp16_compress_wrapper_nccl(self):
        self._test_fp16_compress_wrapper()

    @requires_nccl()
    @skip_if_lt_x_gpu(2)
    def test_builtin_ddp_comm_hooks_nccl(self):
        self._test_builtin_ddp_comm_hooks_nccl()

    @requires_nccl()
    @skip_if_lt_x_gpu(2)
    def test_powerSGD_ddp_comm_hook_nccl(self):
        self._test_powerSGD_ddp_comm_hook_nccl()

    @requires_nccl()
    @skip_if_lt_x_gpu(2)
    def test_ddp_comm_hook_allreduce_hook_nccl_grad_is_view(self):
        self._test_ddp_comm_hook_allreduce_hook_nccl(gradient_as_bucket_view=True)

    @requires_nccl()
    @skip_if_lt_x_gpu(2)
    def test_ddp_comm_hook_allreduce_hook_nccl_static_graph(self):
        self._test_ddp_comm_hook_allreduce_hook_nccl(static_graph=True)

    @requires_nccl()
    @skip_if_lt_x_gpu(2)
    def test_default_ddp_comm_hooks_nccl_is_view(self):
        self._test_default_ddp_comm_hooks_nccl(gradient_as_bucket_view=True)

    @requires_nccl()
    @skip_if_lt_x_gpu(2)
    def test_fp16_compress_wrapper_is_view(self):
        self._test_fp16_compress_wrapper(gradient_as_bucket_view=True)

    @requires_nccl()
    @skip_if_lt_x_gpu(2)
    def test_builtin_ddp_comm_hooks_nccl_grad_is_view(self):
        self._test_builtin_ddp_comm_hooks_nccl(gradient_as_bucket_view=True)

    @requires_nccl()
    @skip_if_lt_x_gpu(2)
    def test_powerSGD_ddp_comm_hook_nccl_grad_is_view(self):
        self._test_powerSGD_ddp_comm_hook_nccl(gradient_as_bucket_view=True)

    @requires_nccl()
    @skip_if_lt_x_gpu(2)
    def test_ddp_comm_hook_allreduce_with_then_hook_nccl(self):
        """
        This unit test verifies whether a DDP communication hook that calls allreduce and then
        multiplies the result by ten and divides by two gives the expected result.
        """
        store = c10d.FileStore(self.file_name, self.world_size)
        process_group = c10d.ProcessGroupNCCL(store, self.rank, self.world_size)

        def allreduce_with_then_hook(
                state: object, bucket: dist.GradBucket
        ) -> torch.futures.Future:
            tensors = [bucket.get_tensor() / self.world_size]
            fut = process_group.allreduce(tensors).get_future()

            def mult(fut):
                # Multiply the result by 10.
                return [10 * t for t in fut.value()]

            def div(fut):
                # Divide the result by 2.
                return [0.5 * t for t in fut.value()]

            return fut.then(mult).then(div)

        # Get GPU model with allreduce_with_then_hook registered.
        gpu_model = self._gpu_model_with_ddp_comm_hook(
            process_group, allreduce_with_then_hook
        )

        # check whether the grads are equal to what allreduce returns multuplied by 5.
        # without the comm_hook, result would be still 0.25 * torch.ones(2, 2).
        self._run_and_verify_hook(gpu_model, 8, 1.25 * torch.ones(2, 2))

    class AcceptsParam(torch.nn.Module):
        def __init__(self, p, factor):
            super().__init__()
            self.a = p
            self.f = factor

        def forward(self, input):
            return input + self.a * self.f

    @requires_nccl()
    @skip_if_lt_x_gpu(2)
    def test_ddp_weight_sharing(self):
        store = c10d.FileStore(self.file_name, self.world_size)
        process_group = c10d.ProcessGroupNCCL(store, self.rank, self.world_size)

        size = 2048 * 2048
        dev = self.rank
        world = self.world_size

        p = torch.nn.Parameter(torch.randn(size, requires_grad=True))

        for try_set_to_none, use_bucket_view in product((False, True), (False, True)):
            m = torch.nn.Sequential(self.AcceptsParam(p, dev + 1),
                                    self.AcceptsParam(p, dev + 1)).cuda(dev)

            m = torch.nn.parallel.DistributedDataParallel(m,
                                                          bucket_cap_mb=1,
                                                          gradient_as_bucket_view=use_bucket_view,
                                                          device_ids=[dev],
                                                          process_group=process_group)

            for i in range(3):
                m.zero_grad(set_to_none=try_set_to_none)
                m(1).sum().backward()

                # Each param value is multiplied by "rank + 1" twice in forward, so the grad
                # values produced by a particular rank should be 2. * (rank + 1).
                # Summing these over ranks and dividing by world size gives the expected result:
                analytic = torch.full_like(p, 2. * (world * (world + 1.) / 2.) / world, device=dev)
                for name, p in m.named_parameters():
                    self.assertEqual(p.grad, analytic, "mismatch at " + name + ".grad for " +
                                     "set_to_none = {}, use_bucket_view = {}".format(try_set_to_none,
                                                                                     use_bucket_view))

    # A list of tests for ddp with activation checkpointing
    # when gradient_as_bucket_view=True, False.
    # Most of the tests are referred to
    # https://github.com/facebookresearch/fairscale/blob/master/tests/nn/pipe/test_checkpoint_ddp.py
    class CheckpointOnceModule(nn.Module):
        def __init__(self):
            super().__init__()
            self.l1 = nn.Linear(20, 20)
            self.l2 = nn.Linear(20, 20)

        def forward(self, inp):
            x = self.l1(inp)
            x = checkpoint(self.l2, x)
            return x

    class CheckpointTwiceModule(CheckpointOnceModule):
        def __init__(self):
            super().__init__()

        def forward(self, inp):
            x = self.l1(inp)
            x = checkpoint(self.l2, x)
            x = checkpoint(self.l2, x)
            return x

    def _prepare_dummy_data(self):
        ddp_bs = 16
        bs = ddp_bs * self.world_size
        input = torch.rand((bs, 20), device="cuda", requires_grad=True)
        target = torch.randn((bs, 20), device="cuda")
        offset = self.rank * ddp_bs
        ddp_input = input[offset: offset + ddp_bs]
        ddp_target = target[offset: offset + ddp_bs]
        return input, ddp_input, target, ddp_target

    def _train_model(self, model, input_var, target, loss, run_checkpoint=False):
        model.train()
        if run_checkpoint:
            output = checkpoint(model, input_var)
        else:
            output = model(input_var)
        l = loss(output, target)
        l.backward()

    def _test_ddp_checkpointing(
        self,
        input_model,
        process_group,
        use_bucket_view,
        find_unused_parameters=False,
        static_graph=False,
        run_checkpoint=False
    ):
        # to reprodce the same training results
        torch.cuda.set_device(self.rank)
        torch.manual_seed(31415)
        model = copy.deepcopy(input_model).cuda()
        ddp_model = copy.deepcopy(input_model).cuda()
        ddp_model = nn.parallel.DistributedDataParallel(
            ddp_model,
            bucket_cap_mb=1,
            gradient_as_bucket_view=use_bucket_view,
            device_ids=[self.rank],
            process_group=process_group,
            find_unused_parameters=find_unused_parameters
        )
        if static_graph:
            ddp_model._set_static_graph()
        self.assertEqual(ddp_model._get_ddp_logging_data().get("static_graph", 0), static_graph)
        input, ddp_input, target, ddp_target = self._prepare_dummy_data()
        loss = nn.MSELoss()
        for i in range(5):
            model.zero_grad(set_to_none=False)
            ddp_model.zero_grad(set_to_none=False)
            self._train_model(model, input, target, loss, run_checkpoint=run_checkpoint)
            self._train_model(ddp_model, ddp_input, ddp_target, loss, run_checkpoint=run_checkpoint)
            for i, j in zip(model.parameters(), ddp_model.parameters()):
                self.assertTrue(i.grad is not None)
                self.assertTrue(j.grad is not None)
                self.assertEqual(i.grad, j.grad)

    # DDP works as expect when layer is checkpointed only once
    @requires_nccl()
    @skip_if_lt_x_gpu(2)
    def test_ddp_checkpointing_once(self):
        store = c10d.FileStore(self.file_name, self.world_size)
        process_group = c10d.ProcessGroupNCCL(store, self.rank, self.world_size)
        for use_bucket_view, static_graph in product((False, True), (False, True)):
            self._test_ddp_checkpointing(self.CheckpointOnceModule(),
                                         process_group=process_group,
                                         use_bucket_view=use_bucket_view,
                                         static_graph=static_graph)

    # DDP will fail when there are unused_parameters in the model
    @requires_nccl()
    @skip_if_lt_x_gpu(2)
    def test_ddp_checkpointing_unused_params(self):
        store = c10d.FileStore(self.file_name, self.world_size)
        process_group = c10d.ProcessGroupNCCL(store, self.rank, self.world_size)
        for use_bucket_view in (True, False):
            with self.assertRaisesRegex(
                RuntimeError,
                "Expected to mark a variable ready only once.",
            ):
                model = self._test_ddp_checkpointing(self.CheckpointOnceModule(),
                                                     process_group=process_group,
                                                     use_bucket_view=use_bucket_view,
                                                     find_unused_parameters=True,
                                                     static_graph=False)
            # test passes when static_graph is true
            model = self._test_ddp_checkpointing(self.CheckpointOnceModule(),
                                                 process_group=process_group,
                                                 use_bucket_view=use_bucket_view,
                                                 find_unused_parameters=True,
                                                 static_graph=True)

    # DDP will fail when the same layer is checkponted twice
    @requires_nccl()
    @skip_if_lt_x_gpu(2)
    def test_ddp_checkpointing_twice(self):
        store = c10d.FileStore(self.file_name, self.world_size)
        process_group = c10d.ProcessGroupNCCL(store, self.rank, self.world_size)
        for use_bucket_view in (True, False):
            with self.assertRaisesRegex(
                RuntimeError,
                "Expected to mark a variable ready only once.",
            ):
                model = self._test_ddp_checkpointing(self.CheckpointTwiceModule(),
                                                     process_group=process_group,
                                                     use_bucket_view=use_bucket_view,
                                                     static_graph=False)
            model = self._test_ddp_checkpointing(self.CheckpointTwiceModule(),
                                                 process_group=process_group,
                                                 use_bucket_view=use_bucket_view,
                                                 static_graph=True)

    # DDP works as expected if there is weight sharing among layers
    @requires_nccl()
    @skip_if_lt_x_gpu(2)
    def test_ddp_checkpointing_weight_sharing(self):
        store = c10d.FileStore(self.file_name, self.world_size)
        process_group = c10d.ProcessGroupNCCL(store, self.rank, self.world_size)
        torch.cuda.set_device(self.rank)
        for use_bucket_view, static_graph in product((False, True), (False, True)):
            torch.manual_seed(31415)
            l1 = nn.Linear(20, 20)
            l2 = nn.Linear(20, 20)
            l1.weight = l2.weight
            model = nn.Sequential(l1, l2)
            self._test_ddp_checkpointing(model,
                                         process_group=process_group,
                                         use_bucket_view=use_bucket_view,
                                         static_graph=static_graph,
                                         run_checkpoint=True)

@unittest.skipIf(
    TEST_WITH_TSAN,
    "TSAN is not fork-safe since we're forking in a multi-threaded environment",
)
class NcclErrorHandlingTest(MultiProcessTestCase):
    def setUp(self):
        super(NcclErrorHandlingTest, self).setUp()
        # Need to skip return code checking for these tests since the child
        # processes don't exit cleanly.
        self.skip_return_code_checks = [
            self.test_nccl_errors_blocking_abort.__wrapped__,
            self.test_nccl_errors_blocking_sigkill.__wrapped__,
            self.test_nccl_errors_blocking_sigterm.__wrapped__,
            self.test_nccl_errors_blocking_nonzero_exit.__wrapped__,
        ]
        # NCCL_BLOCKING_WAIT overrides NCCL_ASYNC_ERROR_HANDLING hence tests
        # that use NCCL_BLOCKING_WAIT will test it as expected.
        os.environ["NCCL_ASYNC_ERROR_HANDLING"] = "1"
        self._fork_processes()

    def tearDown(self):
        super(NcclErrorHandlingTest, self).tearDown()
        try:
            os.remove(self.file_name)
        except OSError:
            pass

    @property
    def op_timeout_sec(self):
        return 1

    @property
    def world_size(self):
        return 3

    @property
    def blocking_wait_error_msg(self):
        return "Caught collective operation timeout"

    def _run_all_reduce(self, pg):
        pg.allreduce(torch.rand(10).cuda(self.rank))

    @requires_nccl()
    @requires_nccl_version(2400, "Need NCCL 2.4+ for error checking")
    @skip_if_lt_x_gpu(3)
    @skip_if_rocm
    def test_nccl_errors_nonblocking(self):
        # Note: we unset and restore NCCL_ASYNC_ERROR_HANDLING for this test
        # since test_c10d_common runs with async error handling by default, but this
        # tests behavior when it is not enabled.
        prev_nccl_async_error_handling = os.environ.get("NCCL_ASYNC_ERROR_HANDLING", None)
        os.environ["NCCL_ASYNC_ERROR_HANDLING"] = "0"
        store = c10d.FileStore(self.file_name, self.world_size)
        process_group = c10d.ProcessGroupNCCL(store, self.rank, self.world_size)
        process_group.allreduce(torch.rand(10).cuda(self.rank))
        if self.rank == 0:
            # This allreduce does not block Python thread as allreduce enqueues
            # the cuda operation, and then wait only blocks the current cuda
            # stream.
            work = process_group.allreduce(torch.rand(10).cuda(self.rank))
            work.wait()

            # Now the work scheduled next should hang forever since the previous
            # allreduce will never complete.
            t = threading.Thread(target=self._run_all_reduce, args=(process_group,))
            t.daemon = True
            t.start()
            t.join(int(get_timeout(self.id()) / 5))
            self.assertTrue(t.is_alive())

        if prev_nccl_async_error_handling is not None:
            os.environ["NCCL_ASYNC_ERROR_HANDLING"] = prev_nccl_async_error_handling

    def _test_nccl_errors_blocking(self, func):
        store = c10d.FileStore(self.file_name, self.world_size)
        process_group = c10d.ProcessGroupNCCL(
            store,
            self.rank,
            self.world_size,
            timeout=timedelta(seconds=self.op_timeout_sec),
        )
        process_group.allreduce(torch.rand(10).cuda(self.rank))
        if self.rank == 0:
            work = process_group.allreduce(torch.rand(10).cuda(self.rank))
            with self.assertRaisesRegex(RuntimeError, self.blocking_wait_error_msg):
                # Operation would time out in blocking mode.
                work.wait()
            # Run some GPU operations to make sure cuda has not gotten stuck.
            # It was observed cuda could get stuck if NCCL communicators were
            # not properly aborted before throwing RuntimeError.
            a = torch.rand(10).cuda(self.rank)
        elif self.rank == 1:
            # Clean up structures (ex: files for FileStore before going down)
            del process_group
            func()
        else:
            # Wait for timeout
            time.sleep(2 * self.op_timeout_sec)

            # Now verify communicators on this rank have been aborted by the watchdog thread.
            self._wait_for_comm_abort(process_group)

    @with_nccl_blocking_wait
    @requires_nccl()
    @requires_nccl_version(2400, "Need NCCL 2.4+ for error checking")
    @skip_if_lt_x_gpu(3)
    @skip_if_rocm
    def test_nccl_errors_blocking_clean_exit(self):
        self._test_nccl_errors_blocking(lambda: sys.exit(0))

    @with_nccl_blocking_wait
    @requires_nccl()
    @requires_nccl_version(2400, "Need NCCL 2.4+ for error checking")
    @skip_if_lt_x_gpu(3)
    @skip_if_rocm
    def test_nccl_errors_blocking_nonzero_exit(self):
        self._test_nccl_errors_blocking(lambda: sys.exit(1))

    @with_nccl_blocking_wait
    @requires_nccl()
    @requires_nccl_version(2400, "Need NCCL 2.4+ for error checking")
    @skip_if_lt_x_gpu(3)
    @skip_if_rocm
    def test_nccl_errors_blocking_abort(self):
        self._test_nccl_errors_blocking(lambda: os.abort())

    @with_nccl_blocking_wait
    @requires_nccl()
    @requires_nccl_version(2400, "Need NCCL 2.4+ for error checking")
    @skip_if_lt_x_gpu(3)
    @skip_if_rocm
    def test_nccl_errors_blocking_sigkill(self):
        self._test_nccl_errors_blocking(lambda: os.kill(os.getpid(), signal.SIGKILL))

    @with_nccl_blocking_wait
    @requires_nccl()
    @requires_nccl_version(2400, "Need NCCL 2.4+ for error checking")
    @skip_if_lt_x_gpu(3)
    @skip_if_rocm
    def test_nccl_errors_blocking_sigterm(self):
        self._test_nccl_errors_blocking(lambda: os.kill(os.getpid(), signal.SIGTERM))

    @with_nccl_blocking_wait
    @requires_nccl()
    @requires_nccl_version(2400, "Need NCCL 2.4+ for error checking")
    @skip_if_lt_x_gpu(3)
    def test_nccl_blocking_wait_with_barrier(self):
        store = c10d.FileStore(self.file_name, self.world_size)
        process_group = c10d.ProcessGroupNCCL(
            store,
            self.rank,
            self.world_size,
            timeout=timedelta(seconds=self.op_timeout_sec),
        )
        process_group.barrier().wait()
        if self.rank == 0:
            with self.assertRaisesRegex(RuntimeError, self.blocking_wait_error_msg):
                # This should timeout
                process_group.barrier().wait()

    def _run_invalid_nccl_blocking_wait_env(self, val):
        os.environ["NCCL_BLOCKING_WAIT"] = val
        store = c10d.FileStore(self.file_name, self.world_size)
        with self.assertRaises(RuntimeError):
            process_group = c10d.ProcessGroupNCCL(store, self.rank, self.world_size)

    @requires_nccl()
    @skip_if_lt_x_gpu(3)
    def test_invalid_nccl_blocking_wait_env(self):
        self._run_invalid_nccl_blocking_wait_env("abc")
        self._run_invalid_nccl_blocking_wait_env("-1")
        self._run_invalid_nccl_blocking_wait_env("2147483647")
        self._run_invalid_nccl_blocking_wait_env("4294967295")

    def _wait_for_comm_abort(self, process_group):
        """
        Waits for the watchdog thread to abort communicators for the process group.
        """
        while True:
            try:
                process_group.allreduce(torch.rand(10).cuda(self.rank))
            except Exception as e:
                if "NCCL communicator was aborted" in str(e):
                    return
                else:
                    raise e
            time.sleep(1)

    @with_nccl_blocking_wait
    @requires_nccl()
    @skip_if_lt_x_gpu(3)
    def test_nccl_timeout(self):
        store = c10d.FileStore(self.file_name, self.world_size)

        # Initialize process_group.
        timeout = 1
        process_group = c10d.ProcessGroupNCCL(
            store, self.rank, self.world_size, timeout=timedelta(seconds=timeout)
        )
        process_group.allreduce(torch.rand(10).cuda(self.rank)).wait()

        if self.rank == 0:
            # This should timeout in about 1 second.
            start = time.time()
            # Watchdog may abort timed out work resulting in NCCL error instead of operation timed out.
            with self.assertRaisesRegex(RuntimeError, self.blocking_wait_error_msg):
                process_group.allreduce(torch.rand(10).cuda(self.rank)).wait()
        else:
            # Sleep to ensure timeout.
            time.sleep(2 * timeout)

            self._wait_for_comm_abort(process_group)


@unittest.skipIf(
    TEST_WITH_TSAN,
    "TSAN is not fork-safe since we're forking in a multi-threaded environment",
)
class CommTest(test_c10d_common.AbstractCommTest, MultiProcessTestCase):

    def setUp(self):
        super(CommTest, self).setUp()
        # NCCL_BLOCKING_WAIT overrides NCCL_ASYNC_ERROR_HANDLING hence tests
        # that use NCCL_BLOCKING_WAIT will test it as expected.
        os.environ["NCCL_ASYNC_ERROR_HANDLING"] = "1"
        if sys.platform == "win32":
            self._spawn_processes()
        else:
            self._fork_processes()

    def tearDown(self):
        super(CommTest, self).tearDown()
        try:
            os.remove(self.file_name)
        except OSError:
            pass

    def _test_broadcast_coalesced(self, process_group, device, root_rank):
        half = torch.float16

        # No support for float16 for CPU tensors
        if device == torch.device("cpu"):
            half = torch.float32

        target = torch.arange(60, dtype=half, device=device).chunk(5)
        target += torch.arange(60, dtype=torch.float32, device=device).chunk(5)
        target += torch.arange(60, dtype=half, device=device).chunk(5)
        target += torch.arange(60, dtype=torch.float64, device=device).chunk(5)
        target += torch.arange(60, dtype=half, device=device).chunk(5)
        target += torch.arange(60, dtype=torch.float32, device=device).chunk(5)

        # The tensors to pass to broadcast are idential to the target
        # only on the process that is the root of the broadcast.
        if self.rank == root_rank:
            tensors = list(tensor.clone() for tensor in target)
        else:
            tensors = list(torch.zeros_like(tensor) for tensor in target)

        if self.rank != root_rank:
            self.assertNotEqual(tensors, target)

        c10d._broadcast_coalesced(
            process_group, tensors, buffer_size=256, src=root_rank
        )

        if self.rank != root_rank:
            self.assertEqual(tensors, target)

    @requires_nccl()
    @skip_if_lt_x_gpu(2)
    def test_broadcast_coalesced_nccl(self):
        store = c10d.FileStore(self.file_name, self.world_size)
        process_group = c10d.ProcessGroupNCCL(store, self.rank, self.world_size)
        device = torch.device("cuda:%d" % self.rank)
        ranks = [0, 1]
        for root_rank in ranks:
            self._test_broadcast_coalesced(process_group, device, root_rank)

    @requires_nccl()
    @skip_if_lt_x_gpu(2)
    def test_sequence_num_set_default_pg_nccl(self):
        torch.cuda.set_device(self.rank)
        self._test_sequence_num_set_default_pg(backend="nccl")

    @skip_if_lt_x_gpu(2)
    @requires_nccl()
    def test_sequence_num_incremented_nccl_default(self):
        self._test_sequence_num_incremented_default_group("nccl")

    @skip_if_lt_x_gpu(4)
    @requires_nccl()
    def test_sequence_num_incremented_nccl_subgroup(self):
        if self.world_size < 4:
            return unittest.skip("Test requires world_size of at least 4")
        self._test_sequence_num_incremented_subgroup("nccl")

    @requires_nccl()
    @skip_if_lt_x_gpu(2)
    def test_sequence_num_set_nccl_new_group(self):
        torch.cuda.set_device(self.rank)
        self._test_sequence_num_set_new_group(backend="nccl")

    @requires_nccl()
    @skip_if_lt_x_gpu(2)
    def test_pass_nccl_options_high_priority_stream(self):
        pg_opts = c10d.ProcessGroupNCCL.Options()
        pg_opts.is_high_priority_stream = True

        store = c10d.FileStore(self.file_name, self.world_size)
        # Test init_process_group accepts options
        dist.init_process_group(
            "nccl",
            world_size=self.world_size,
            rank=self.rank,
            store=store,
            pg_options=pg_opts
        )

        # Test with new_group
        pg = c10d.new_group([0, 1], pg_options=pg_opts)
        # test if the process group constructed with high priority stream
        self.assertTrue(pg.options.is_high_priority_stream)
        # test the process group works as expected
        t = torch.tensor([self.rank + 1] * 10).cuda(self.rank)
        pg.allreduce(t).wait()
        expected_tensor = torch.tensor([3] * 10).cuda(self.rank)
        self.assertEqual(expected_tensor, t)

    @requires_nccl()
    @skip_if_lt_x_gpu(4)
    def test_nccl_barrier(self):
        store = c10d.FileStore(self.file_name, self.world_size)
        c10d.init_process_group(
            backend="nccl", rank=self.rank, world_size=self.world_size, store=store
        )

        t = torch.tensor([self.rank + 1] * 10).cuda(2 * self.rank)
        c10d.all_reduce(t)
        expected_tensor = torch.tensor([3] * 10).cuda(2 * self.rank)
        self.assertEqual(expected_tensor, t)

        # Test with new_group
        pg = c10d.new_group([0, 1])
        t = torch.tensor([self.rank + 1] * 10).cuda(2 * self.rank)
        pg.allreduce(t).wait()
        self.assertEqual(expected_tensor, t)

        pg = c10d.new_group([0])
        if self.rank == 0:
            t = torch.tensor([self.rank + 1] * 10).cuda(2 * self.rank)
            expected_tensor = torch.tensor([self.rank + 1] * 10).cuda(2 * self.rank)
            pg.allreduce(t).wait()
            self.assertEqual(expected_tensor, t)

        pg = c10d.new_group([1])
        if self.rank == 1:
            t = torch.tensor([self.rank + 1] * 10).cuda(2 * self.rank)
            expected_tensor = torch.tensor([self.rank + 1] * 10).cuda(2 * self.rank)
            pg.allreduce(t).wait()
            self.assertEqual(expected_tensor, t)

    @requires_nccl()
    @skip_if_lt_x_gpu(4)
    def test_nccl_barrier_timeout(self):
        store = c10d.FileStore(self.file_name, self.world_size)
        if self.rank == 0:
            with self.assertRaisesRegex(
                    RuntimeError, "Timed out initializing process group"
            ):
                c10d.init_process_group(
                    backend="nccl",
                    rank=self.rank,
                    world_size=self.world_size,
                    store=store,
                    timeout=timedelta(seconds=1),
                )

    @requires_nccl()
    @skip_if_lt_x_gpu(4)
    def test_nccl_barrier_timeout_new_group(self):
        store = c10d.FileStore(self.file_name, self.world_size)
        c10d.init_process_group(
            backend="nccl",
            rank=self.rank,
            world_size=self.world_size,
            store=store,
            timeout=timedelta(seconds=1),
        )

        if self.rank == 0:
            with self.assertRaisesRegex(
                    RuntimeError, "Timed out initializing process group"
            ):
                c10d.new_group([0, 1], timeout=timedelta(seconds=1))

            with self.assertRaisesRegex(
                    RuntimeError, "Timed out initializing process group"
            ):
                c10d.new_group([0], timeout=timedelta(seconds=1))

    @requires_nccl()
    @skip_if_lt_x_gpu(4)
    def test_nccl_barrier_timeout_new_group_non_member(self):
        store = c10d.FileStore(self.file_name, self.world_size)
        c10d.init_process_group(
            backend="nccl",
            rank=self.rank,
            world_size=self.world_size,
            store=store,
            timeout=timedelta(seconds=1),
        )

        if self.rank == 1:
            with self.assertRaisesRegex(
                    RuntimeError, "Timed out initializing process group"
            ):
                c10d.new_group([0, 1], timeout=timedelta(seconds=1))

            with self.assertRaisesRegex(
                    RuntimeError, "Timed out initializing process group"
            ):
                c10d.new_group([0], timeout=timedelta(seconds=1))

    @requires_nccl()
    @skip_if_lt_x_gpu(2)
    def test_nccl_barrier_device_ids(self):
        store = c10d.FileStore(self.file_name, self.world_size)
        c10d.init_process_group(
            backend="nccl", rank=self.rank, world_size=self.world_size, store=store
        )

        c10d.barrier(device_ids=[self.rank])

    @requires_nccl()
    @skip_if_lt_x_gpu(2)
    def test_nccl_barrier_device_ids_function_argument(self):
        store = c10d.FileStore(self.file_name, self.world_size)
        c10d.init_process_group(
            backend="nccl", rank=self.rank, world_size=self.world_size, store=store
        )

        with self.assertRaisesRegex(RuntimeError, "Invalid function argument"):
            c10d.barrier(device_ids=self.rank)


if __name__ == "__main__":
    assert (
        not torch.cuda._initialized
    ), "test_distributed must not have initialized CUDA context on main process"

    run_tests()<|MERGE_RESOLUTION|>--- conflicted
+++ resolved
@@ -187,12 +187,11 @@
             store=store,
             timeout=timedelta(seconds=timeout)
         )
-<<<<<<< HEAD
         if with_new_group:
             pg = c10d.new_group(backend="nccl", timeout=timedelta(seconds=timeout))
         else:
-            _pg = c10d.ProcessGroupNCCL(store, self.rank, self.world_size)
-            pg = c10d.create_process_group_wrapper(
+            _pg = c10d.ProcessGroupNCCL(store, self.rank, self.world_size, timeout=timedelta(seconds=timeout))
+            pg = c10d._create_process_group_wrapper(
                 _pg,
                 "unused",
                 store,
@@ -200,17 +199,6 @@
                 self.world_size,
                 timeout=timeout,
             )
-=======
-        _pg = c10d.ProcessGroupNCCL(store, self.rank, self.world_size, timeout=timedelta(seconds=timeout))
-        pg = c10d._create_process_group_wrapper(
-            _pg,
-            "unused",
-            store,
-            self.rank,
-            self.world_size,
-            timeout=timeout,
-        )
->>>>>>> 82b7bf61
         return pg
 
     @requires_nccl()
