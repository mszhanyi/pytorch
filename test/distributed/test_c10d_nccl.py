import copy
import math
import os
import random
import signal
import sys
import tempfile
import threading
import time
import unittest
from contextlib import contextmanager
from datetime import timedelta
from itertools import product
from unittest import mock

import numpy

import torch
import torch.distributed as c10d

if not c10d.is_available():
    print("c10d not available, skipping tests", file=sys.stderr)
    sys.exit(0)

import torch.distributed as dist
import torch.distributed.algorithms.ddp_comm_hooks.default_hooks as default
import torch.distributed.algorithms.ddp_comm_hooks.powerSGD_hook as powerSGD
import torch.nn.functional as F
import torch.testing._internal.common_utils as common
from torch import nn
from torch.nn.parallel import DistributedDataParallel
from torch.utils.checkpoint import checkpoint
from torch.testing._internal.common_distributed import (
    MultiProcessTestCase,
    requires_nccl,
    requires_nccl_version,
    skip_if_lt_x_gpu,
    get_timeout,
    skip_if_rocm,
    with_dist_debug_levels,
    with_nccl_blocking_wait,
)
from torch.testing._internal.common_utils import (
    TestCase,
    run_tests,
    retry_on_connect_failures,
    TEST_WITH_TSAN,
)
import test_c10d_common
from test_c10d_common import gpus_for_rank, DoubleGpuNet, ConvNet, ModuleForDdpCommHook


class RendezvousEnvTest(TestCase):
    @retry_on_connect_failures
    @requires_nccl()
    def test_common_errors(self):
        if torch.cuda.device_count() == 0:
            raise unittest.SkipTest("No GPUs available, skipping test")

        vars = {
            "WORLD_SIZE": "1",
            "RANK": "0",
            "MASTER_ADDR": "127.0.0.1",
            "MASTER_PORT": str(common.find_free_port()),
        }

        class Env(object):
            def __init__(self, vars):
                self.env_patcher = mock.patch.dict(os.environ, vars, clear=True)

            def __enter__(self):
                self.env_patcher.start()

            def __exit__(self, type, value, traceback):
                self.env_patcher.stop()

        def without(d, key):
            d = d.copy()
            d.pop(key)
            return d

        def withouts(d, keys):
            d = d.copy()
            for key in keys:
                d.pop(key)
            return d

        with Env(without(vars, "WORLD_SIZE")):
            self.assertEqual(None, os.environ.get("WORLD_SIZE"))
            with self.assertRaisesRegex(ValueError, "WORLD_SIZE expected"):
                gen = c10d.rendezvous("env://")
                next(gen)
            c10d.init_process_group(backend="nccl", world_size=1)
            self.assertEqual(c10d.get_rank(), 0)
            self.assertEqual(c10d.get_world_size(), 1)
            c10d.destroy_process_group()

        with Env(without(vars, "RANK")):
            self.assertEqual(None, os.environ.get("RANK"))
            with self.assertRaisesRegex(ValueError, "RANK expected"):
                gen = c10d.rendezvous("env://")
                next(gen)
            c10d.init_process_group(backend="nccl", rank=0)
            self.assertEqual(c10d.get_rank(), 0)
            self.assertEqual(c10d.get_world_size(), 1)
            c10d.destroy_process_group()

        with Env(withouts(vars, ["RANK", "WORLD_SIZE"])):
            self.assertEqual(None, os.environ.get("RANK"))
            self.assertEqual(None, os.environ.get("WORLD_SIZE"))
            c10d.init_process_group(backend="nccl", rank=0, world_size=1)
            self.assertEqual(c10d.get_rank(), 0)
            self.assertEqual(c10d.get_world_size(), 1)
            c10d.destroy_process_group()

        with Env(vars):
            c10d.init_process_group(backend="nccl")
            self.assertEqual(c10d.get_rank(), 0)
            self.assertEqual(c10d.get_world_size(), 1)
            c10d.destroy_process_group()

        with Env(without(vars, "MASTER_ADDR")):
            self.assertEqual(None, os.environ.get("MASTER_ADDR"))
            with self.assertRaisesRegex(ValueError, "MASTER_ADDR expected"):
                gen = c10d.rendezvous("env://")
                next(gen)

        with Env(without(vars, "MASTER_PORT")):
            self.assertEqual(None, os.environ.get("MASTER_PORT"))
            with self.assertRaisesRegex(ValueError, "MASTER_PORT expected"):
                gen = c10d.rendezvous("env://")
                next(gen)

        with Env(without(vars, "WORLD_SIZE")):
            self.assertEqual(None, os.environ.get("WORLD_SIZE"))
            gen = c10d.rendezvous("env://?world_size={}".format(1))
            _, _, size = next(gen)
            self.assertEqual(size, 1)

        with Env(without(vars, "RANK")):
            self.assertEqual(None, os.environ.get("RANK"))
            gen = c10d.rendezvous("env://?rank={}".format(0))
            _, rank, _ = next(gen)
            self.assertEqual(rank, 0)

        with Env(withouts(vars, ["RANK", "WORLD_SIZE"])):
            self.assertEqual(None, os.environ.get("RANK"))
            self.assertEqual(None, os.environ.get("WORLD_SIZE"))
            gen = c10d.rendezvous("env://?rank={}&world_size={}".format(0, 1))
            _, rank, size = next(gen)
            self.assertEqual(rank, 0)
            self.assertEqual(size, 1)


class TimeoutTest(test_c10d_common.AbstractTimeoutTest, TestCase):
    @requires_nccl()
    @retry_on_connect_failures
    def test_default_store_timeout_nccl(self):
        if torch.cuda.device_count() == 0:
            raise unittest.SkipTest("No GPUs available, skipping test")
        self._test_default_store_timeout("nccl")


class ProcessGroupNCCLNoGPUTest(TestCase):
    MAIN_PROCESS_RANK = 0

    def setUp(self):
        self.rank = self.MAIN_PROCESS_RANK
        self.world_size = 1
        self.file = tempfile.NamedTemporaryFile(delete=False)
        self.num_gpus = torch.cuda.device_count()
        if self.num_gpus > 0:
            raise unittest.SkipTest("GPUs are available, skipping test")

    def tearDown(self):
        pass

    @requires_nccl()
    def test_init_no_gpus(self):
        store = c10d.FileStore(self.file.name, self.world_size)
        with self.assertRaisesRegex(
                RuntimeError, "ProcessGroupNCCL is only supported with GPUs, no GPUs found!"
        ):
            c10d.ProcessGroupNCCL(store, self.rank, self.world_size)


@unittest.skipIf(
    TEST_WITH_TSAN,
    "TSAN is not fork-safe since we're forking in a multi-threaded environment",
)
class ProcessGroupNCCLTest(TestCase):
    MAIN_PROCESS_RANK = 0

    def setUp(self):
        self.rank = self.MAIN_PROCESS_RANK
        self.world_size = 1
        self.file = tempfile.NamedTemporaryFile(delete=False)
        self.num_gpus = torch.cuda.device_count()
        if self.num_gpus < 2:
            raise unittest.SkipTest("NCCL test requires 2+ GPUs")

        # NCCL_BLOCKING_WAIT overrides NCCL_ASYNC_ERROR_HANDLING hence tests
        # that use NCCL_BLOCKING_WAIT will test it as expected.
        os.environ["NCCL_ASYNC_ERROR_HANDLING"] = "1"

    def tearDown(self):
        pass

    @requires_nccl()
    def test_empty_tensors(self):
        store = c10d.FileStore(self.file.name, self.world_size)
        pg = c10d.ProcessGroupNCCL(store, self.rank, self.world_size)

        xs = [torch.cuda.FloatTensor([])]
        pg.broadcast(xs).wait()
        self.assertEqual(0, xs[0].numel())

        pg.allreduce(xs).wait()
        self.assertEqual(0, xs[0].numel())

        pg.reduce(xs).wait()
        self.assertEqual(0, xs[0].numel())

        ys = [[torch.cuda.FloatTensor([]) for _ in range(self.world_size)]]
        pg.allgather(ys, xs).wait()
        for y in ys[0]:
            self.assertEqual(0, y.numel())

        ys = [torch.cuda.FloatTensor([])]
        xs = [[torch.cuda.FloatTensor([]) for _ in range(self.world_size)]]
        pg.reduce_scatter(ys, xs).wait()
        self.assertEqual(0, ys[0].numel())

    @requires_nccl()
    def test_broadcast_ops(self):
        store = c10d.FileStore(self.file.name, self.world_size)
        pg = c10d.ProcessGroupNCCL(store, self.rank, self.world_size)

        def broadcast(xs, rootRank, rootTensor):
            opts = c10d.BroadcastOptions()
            opts.rootRank = rootRank
            opts.rootTensor = rootTensor
            work = pg.broadcast(xs, opts)
            work.wait()

        # for every root tensor
        for rt in range(self.num_gpus):
            tensors = []
            for i in range(self.num_gpus):
                tensors.append(torch.tensor([i]).cuda(i))

            broadcast(tensors, self.rank, rt)

            for i in range(self.num_gpus):
                self.assertEqual(tensors[i], tensors[rt])

    @requires_nccl()
    def test_allreduce_ops(self):
        store = c10d.FileStore(self.file.name, self.world_size)
        pg = c10d.ProcessGroupNCCL(store, self.rank, self.world_size)

        def allreduce(tensors, op):
            opts = c10d.AllreduceOptions()
            opts.reduceOp = op
            work = pg.allreduce(tensors, opts)
            work.wait()

        # Sum
        tensors = []
        for i in range(self.num_gpus):
            tensors.append(torch.tensor([i + 1]).cuda(i))

        allreduce(tensors, c10d.ReduceOp.SUM)

        for i in range(self.num_gpus):
            # TODO(#38095): Replace assertEqualIgnoreType. See issue #38095
            self.assertEqualIgnoreType(
                torch.tensor([float(self.num_gpus * (self.num_gpus + 1) / 2)]),
                tensors[i],
            )

        # Product
        tensors = []
        for i in range(self.num_gpus):
            tensors.append(torch.tensor([i + 1]).cuda(i))

        allreduce(tensors, c10d.ReduceOp.PRODUCT)

        for i in range(self.num_gpus):
            # TODO(#38095): Replace assertEqualIgnoreType. See issue #38095
            self.assertEqualIgnoreType(
                torch.tensor([float(math.factorial(self.num_gpus))]), tensors[i]
            )

        # Min
        tensors = []
        for i in range(self.num_gpus):
            tensors.append(torch.tensor([i + 1]).cuda(i))

        allreduce(tensors, c10d.ReduceOp.MIN)

        for i in range(self.num_gpus):
            # TODO(#38095): Replace assertEqualIgnoreType. See issue #38095
            self.assertEqualIgnoreType(torch.tensor([1.0]), tensors[i])

        # Max
        tensors = []
        for i in range(self.num_gpus):
            tensors.append(torch.tensor([i + 1]).cuda(i))

        allreduce(tensors, c10d.ReduceOp.MAX)

        for i in range(self.num_gpus):
            self.assertEqual(torch.tensor([self.num_gpus]), tensors[i])

        for op in (c10d.ReduceOp.BAND, c10d.ReduceOp.BOR, c10d.ReduceOp.BXOR):
            with self.assertRaisesRegex(
                    RuntimeError, "Cannot use " + str(op) + " with NCCL"
            ):
                allreduce(tensors, op)

    @requires_nccl()
    def test_reduce_ops(self):
        store = c10d.FileStore(self.file.name, self.world_size)
        pg = c10d.ProcessGroupNCCL(store, self.rank, self.world_size)

        def reduce(xs, rootRank, rootTensor, op=None):
            opts = c10d.ReduceOptions()
            opts.rootRank = rootRank
            opts.rootTensor = rootTensor
            if op:
                opts.reduceOp = op
            work = pg.reduce(xs, opts)
            work.wait()

        # for every root tensor
        for rt in range(self.num_gpus):
            tensors = []
            for i in range(self.num_gpus):
                tensors.append(torch.tensor([i + 1]).cuda(i))

            reduce(tensors, self.rank, rt)

            # TODO(#38095): Replace assertEqualIgnoreType. See issue #38095
            self.assertEqualIgnoreType(
                torch.tensor([float(self.num_gpus * (self.num_gpus + 1) / 2)]),
                tensors[rt],
            )

            for op in (c10d.ReduceOp.BAND, c10d.ReduceOp.BOR, c10d.ReduceOp.BXOR):
                with self.assertRaisesRegex(
                        RuntimeError, "Cannot use " + str(op) + " with NCCL"
                ):
                    reduce(tensors, self.rank, rt, op)

    @requires_nccl()
    def test_allgather_ops(self):
        store = c10d.FileStore(self.file.name, self.world_size)
        pg = c10d.ProcessGroupNCCL(store, self.rank, self.world_size)

        def allgather(output_ts, input_ts):
            work = pg.allgather(output_ts, input_ts)
            work.wait()

        tensors = []
        output_ts = [[] for _ in range(self.num_gpus)]

        for idx, ls in enumerate(output_ts):
            for _ in range(self.world_size * self.num_gpus):
                ls.append(torch.tensor([0]).cuda(idx))

        for i in range(self.num_gpus):
            tensors.append(torch.tensor([i]).cuda(i))

        allgather(output_ts, tensors)

        # Verification
        for device_ts in output_ts:
            for s_idx, t in enumerate(device_ts):
                self.assertEqual(torch.tensor([s_idx]), t)

    @requires_nccl()
    def test_allgather_base_ops(self):
        store = c10d.FileStore(self.file.name, self.world_size)
        pg = c10d.ProcessGroupNCCL(store, self.rank, self.world_size)

        def allgather_base(output_t, input_t):
            work = pg._allgather_base(output_t, input_t)
            work.wait()

        device_id = self.rank % self.num_gpus
        # allgather_base is GPU number agnostic.
        # Each rank contribute one tensor regardless of GPU counts
        tensor = torch.tensor([self.rank]).cuda(device_id)
        output_t = torch.empty((self.world_size), dtype=tensor.dtype).cuda(device_id)

        allgather_base(output_t, tensor)

        # Verification
        self.assertEqual(torch.arange(self.world_size), output_t)

    @requires_nccl()
    def test_allgather_base_basics(self):
        store = c10d.FileStore(self.file.name, self.world_size)
        pg = c10d.ProcessGroupNCCL(store, self.rank, self.world_size)

        def allgather_base(output_t, input_t):
            work = pg._allgather_base(output_t, input_t)
            work.wait()

        device_id = self.rank % self.num_gpus
        # anticpate an error
        with self.assertRaisesRegex(RuntimeError, "output tensor size must be equal to world_size times input tensor size"):
            tensor = torch.tensor([self.rank]).cuda(device_id)
            output_t = torch.empty((self.world_size + 1), dtype=tensor.dtype).cuda(device_id)
            # fails the check because output_t is not correctly sized
            allgather_base(output_t, tensor)

        # anticpate an error
        with self.assertRaisesRegex(RuntimeError, "output tensor must have the same type as input tensor"):
            tensor = torch.tensor([self.rank], dtype=torch.float).cuda(device_id)
            output_t = torch.empty((self.world_size + 1), dtype=torch.long).cuda(device_id)
            # fails the check because the dtype is different
            allgather_base(output_t, tensor)

    @requires_nccl()
    def test_reduce_scatter_ops(self):
        store = c10d.FileStore(self.file.name, self.world_size)
        pg = c10d.ProcessGroupNCCL(store, self.rank, self.world_size)

        def reduce_scatter(outputs, input_lists, op):
            opts = c10d.ReduceScatterOptions()
            opts.reduceOp = op
            work = pg.reduce_scatter(outputs, input_lists, opts)
            work.wait()

        virtual_rank = self.rank * self.world_size
        virtual_world_size = self.num_gpus * self.world_size

        output = [torch.tensor([0]).cuda(i) for i in range(self.num_gpus)]

        #           0                   1                   2
        #   0   [0..11]             [1..12]
        #   1   [3..14]
        #   2
        #   3

        # Sum
        tensor_lists = [
            [
                torch.tensor([self.rank * self.num_gpus + i + j]).cuda(i)
                for j in range(virtual_world_size)
            ]
            for i in range(self.num_gpus)
        ]

        reduce_scatter(output, tensor_lists, c10d.ReduceOp.SUM)

        for i in range(self.num_gpus):
            expected = torch.tensor(
                [
                    float(self.num_gpus * (self.num_gpus - 1) / 2)
                    + (virtual_rank + i) * virtual_world_size
                ]
            )
            # TODO(#38095): Replace assertEqualIgnoreType. See issue #38095
            self.assertEqualIgnoreType(expected, output[i])

        # Min
        reduce_scatter(output, tensor_lists, c10d.ReduceOp.MIN)

        for i in range(self.num_gpus):
            expected = torch.tensor([self.rank * self.world_size + i])
            self.assertEqual(expected, output[i])

        # Max
        reduce_scatter(output, tensor_lists, c10d.ReduceOp.MAX)

        for i in range(self.num_gpus):
            expected = torch.tensor(
                [self.rank * self.world_size + i + virtual_world_size - 1]
            )
            self.assertEqual(expected, output[i])

        # Product
        tensor_lists = [
            [
                torch.tensor(
                    [(self.rank * self.num_gpus + i + j) % virtual_world_size + 1]
                ).cuda(i)
                for j in range(virtual_world_size)
            ]
            for i in range(self.num_gpus)
        ]

        reduce_scatter(output, tensor_lists, c10d.ReduceOp.PRODUCT)

        for i in range(self.num_gpus):
            expected = torch.tensor([float(math.factorial(virtual_world_size))])
            # TODO(#38095): Replace assertEqualIgnoreType. See issue #38095
            self.assertEqualIgnoreType(expected, output[i])

    @requires_nccl()
    def test_barrier(self):
        store = c10d.FileStore(self.file.name, self.world_size)
        pg = c10d.ProcessGroupNCCL(store, self.rank, self.world_size)

        def allreduce(tensors):
            opts = c10d.AllreduceOptions()
            work = pg.allreduce(tensors, opts)
            return work

        # Making the collective to operate on
        # 1, 2, 3, 4, .... self.num_gpus GPUs
        tensors_list = [[] for _ in range(2, self.num_gpus + 1)]
        for i in range(2, self.num_gpus + 1):
            for j in range(i):
                tensors_list[i - 2].append(torch.tensor([j + 1]).cuda(j))

        works = []
        for tensors in tensors_list:
            work = allreduce(tensors)
            works.append(work)

        # Barrier will ensure that all previous work is completed
        pg.barrier().wait()

        for i in range(2, self.num_gpus + 1):
            for j in range(i):
                # TODO(#38095): Replace assertEqualIgnoreType. See issue #38095
                self.assertEqualIgnoreType(
                    torch.tensor([float(i * (i + 1) / 2)]), tensors_list[i - 2][j]
                )


@unittest.skipIf(
    TEST_WITH_TSAN,
    "TSAN is not fork-safe since we're forking in a multi-threaded environment",
)
class DistributedDataParallelTest(test_c10d_common.AbstractDistributedDataParallelTest, MultiProcessTestCase):

    def setUp(self):
        super(DistributedDataParallelTest, self).setUp()
        # NCCL_BLOCKING_WAIT overrides NCCL_ASYNC_ERROR_HANDLING hence tests
        # that use NCCL_BLOCKING_WAIT will test it as expected.
        os.environ["NCCL_ASYNC_ERROR_HANDLING"] = "1"
        if sys.platform == "win32":
            self._spawn_processes()
        else:
            self._fork_processes()

    def _test_nccl_backend(
            self, devices, device_ids, multi_device=False, gradient_as_bucket_view=False
    ):
        store = c10d.FileStore(self.file_name, self.world_size)
        process_group = c10d.ProcessGroupNCCL(store, self.rank, self.world_size)
        self._test_ddp_with_process_group(
            process_group, devices, device_ids, multi_device, gradient_as_bucket_view
        )

    @requires_nccl()
    @skip_if_lt_x_gpu(2)
    def test_nccl_backend_multi_device_ids_not_allowed(self):
        int_devices = list(range(torch.cuda.device_count()))
        devices = [torch.device("cuda:" + str(i)) for i in int_devices]
        with self.assertRaisesRegex(ValueError, "device_ids can only be None or contain a single element."):
            self._test_nccl_backend(devices, int_devices)

    @requires_nccl()
    @skip_if_lt_x_gpu(2)
    def test_nccl_backend_single_device_module_device_ids_None(self):
        self._test_nccl_backend(None, None)

    @requires_nccl()
    @skip_if_lt_x_gpu(2)
    def test_nccl_backend_single_device_module_empty_device_ids(self):
        # This tests the backward compatibility of accepting an empty list as `device_ids`,
        # although we no longer document this in favor of the default value of `None`,
        # which is consistent with multi-device modules and CPU modules.
        self._test_nccl_backend(None, [])

    @requires_nccl()
    @skip_if_lt_x_gpu(4)
    def test_nccl_backend_multi_device_module_device_ids_None(self):
        int_devices = gpus_for_rank(self.world_size)[self.rank][:2]
        devices = [torch.device("cuda:" + str(i)) for i in int_devices]
        self._test_nccl_backend(devices, None, multi_device=True)

    @requires_nccl()
    @skip_if_lt_x_gpu(2)
    def test_nccl_backend_1gpu_module_device_ids_integer_list(self):
        int_devices = gpus_for_rank(self.world_size)[self.rank][:1]
        devices = [torch.device("cuda:" + str(i)) for i in int_devices]
        self._test_nccl_backend(devices, int_devices)

    @requires_nccl()
    @skip_if_lt_x_gpu(2)
    def test_nccl_backend_1gpu_module_device_ids_torch_device_list(self):
        int_devices = gpus_for_rank(self.world_size)[self.rank][:1]
        devices = [torch.device("cuda:" + str(i)) for i in int_devices]
        self._test_nccl_backend(devices, devices)

    @requires_nccl()
    @skip_if_lt_x_gpu(4)
    def test_nccl_backend_2gpu_module(self):
        int_devices = gpus_for_rank(self.world_size)[self.rank][:2]
        devices = [torch.device("cuda:" + str(i)) for i in int_devices]
        self._test_nccl_backend(devices, None, multi_device=True)

    @requires_nccl()
    @skip_if_lt_x_gpu(8)
    def test_nccl_backend_4gpu_module(self):
        int_devices = gpus_for_rank(self.world_size)[self.rank][:4]
        devices = [torch.device("cuda:" + str(i)) for i in int_devices]
        self._test_nccl_backend(devices, None, multi_device=True)

    @requires_nccl()
    @skip_if_lt_x_gpu(4)
    def test_ddp_multi_device_module_config(self):
        gpus = gpus_for_rank(self.world_size)[self.rank]

        self.assertTrue(len(gpus) >= 2, "expecting at least 2 gpus per process")

        store = c10d.FileStore(self.file_name, self.world_size)
        process_group = c10d.ProcessGroupNCCL(store, self.rank, self.world_size)

        gpus = gpus[:2]
        model = DoubleGpuNet(gpus)

        with self.assertRaisesRegex(
                ValueError,
                "DistributedDataParallel device_ids and output_device arguments only work with "
                "single-device/multiple-device GPU modules or CPU modules",
        ):
            ddp_model = DistributedDataParallel(
                model, output_device=gpus[1], process_group=process_group
            )

        with self.assertRaisesRegex(ValueError, "device_ids can only be None or contain a single element."):
            ddp_model = DistributedDataParallel(
                model, device_ids=gpus, process_group=process_group
            )

        with self.assertRaisesRegex(
                ValueError, "input module must be on the same type of devices"
        ):
            model.fc1 = model.fc1.cpu()
            ddp_model = DistributedDataParallel(model, process_group=process_group)

        model = model.cpu()
        with self.assertRaisesRegex(ValueError, "device_ids can only be None or contain a single element."):
            ddp_model = DistributedDataParallel(
                model, device_ids=gpus, process_group=process_group
            )

    def _test_fp16(self, gradient_as_bucket_view=False):
        store = c10d.FileStore(self.file_name, self.world_size)
        process_group = c10d.ProcessGroupNCCL(store, self.rank, self.world_size)

        gpus = gpus_for_rank(self.world_size)[self.rank]
        model = nn.Linear(1, 1, bias=False).cuda(gpus[0]).half()
        nn.init.constant_(model.weight, 1)
        ddp_model = DistributedDataParallel(
            model,
            device_ids=[gpus[0]],
            process_group=process_group,
            bucket_cap_mb=0.001,
            gradient_as_bucket_view=gradient_as_bucket_view,
        )

        # Input 2**15, so that the gradients will overflow with a
        # world_size of 2, unless we normalize the gradient by the
        # world_size before the reduction
        input = torch.tensor([[2 ** 15]]).cuda(gpus[0]).half()

        # Step model
        ddp_model.train()
        output = ddp_model(input)
        loss = output.sum()
        loss.backward()

        self.assertFalse(any(torch.isinf(p.grad).any() for p in ddp_model.parameters()))

    @requires_nccl()
    @skip_if_lt_x_gpu(2)
    def test_fp16(self):
        self._test_fp16()

    @requires_nccl()
    @skip_if_lt_x_gpu(2)
    def test_fp16_grad_is_view(self):
        self._test_fp16(gradient_as_bucket_view=True)

    def _test_arbitrary_forward_return_value(self, gradient_as_bucket_view=False):
        """
        Note: this test can be sped up by only running it on a CPU module
        once DistributedDataParallel supports them.
        """
        store = c10d.FileStore(self.file_name, self.world_size)
        process_group = c10d.ProcessGroupNCCL(store, self.rank, self.world_size)

        class ForwardReturnValueModule(nn.Module):
            def __init__(self):
                super(ForwardReturnValueModule, self).__init__()
                self.fc1 = nn.Linear(2, 10, bias=False)
                self.fc2 = nn.Linear(10, 4, bias=False)
                self.fc3 = nn.Linear(4, 4, bias=False)
                self.relu = nn.ReLU()

            def forward(self, x, fn):
                x = self.relu(self.fc1(x))
                x = self.relu(self.fc2(x))
                # The first softmax does NOT include fc3 in its autograd graph
                # whereas the second softmax DOES. If we pass only the first
                # tensor we see in the output to the reducer, it marks the
                # gradient for fc3 as ready (because it doesn't show up). If
                # downstream uses of this return value choose to differentiate
                # against the second output tensor, it would still receive a
                # gradient and a callback for this tensor, resulting in a crash.
                return fn(
                    F.softmax(x, dim=1),
                    F.softmax(self.fc3(x), dim=1),
                )

        device_id = gpus_for_rank(self.world_size)[self.rank][0]
        model = DistributedDataParallel(
            ForwardReturnValueModule().float().to(device_id),
            device_ids=[device_id],
            process_group=process_group,
            gradient_as_bucket_view=gradient_as_bucket_view,
        )

        batch_size = 4
        criterion = nn.CrossEntropyLoss()
        input = torch.rand([batch_size, 2], dtype=torch.float)
        target = torch.LongTensor([random.randrange(4) for _ in range(batch_size)]).to(
            device_id
        )

        # Always run "backward" to ensure the reducer is called by autograd.
        # If we don't correctly capture the output tensors from the return value,
        # the reducer won't see a hook for the unused parameter, and throw an error.
        # The correct capture is what we're testing in this function.
        def test(box, unbox):
            output = model(input, fn=box)
            loss = criterion(unbox(output), target)
            loss.backward()

        # Test with identity return value
        test(
            box=lambda x, y: (x, y),
            unbox=lambda obj: obj[1],
        )

        # Test with list return value
        test(
            box=lambda x, y: ["foo", x, "bar", y],
            unbox=lambda obj: obj[3],
        )

        # Test with tuple return value
        test(
            box=lambda x, y: ("foo", x, "bar", y),
            unbox=lambda obj: obj[3],
        )

        # Test with dict return value
        test(
            box=lambda x, y: {"foo": "bar", "a": x, "b": y},
            unbox=lambda obj: obj["b"],
        )

        # Test with list with dict return value
        test(
            box=lambda x, y: ["foo", "bar", {"a": x, "b": y}],
            unbox=lambda obj: obj[2]["b"],
        )

        # Test with dict with list return value
        test(
            box=lambda x, y: {"foo": "bar", "list": [0, x, 1, y]},
            unbox=lambda obj: obj["list"][3],
        )

    @requires_nccl()
    @skip_if_lt_x_gpu(2)
    def test_arbitrary_forward_return_value(self):
        self._test_arbitrary_forward_return_value()

    @requires_nccl()
    @skip_if_lt_x_gpu(2)
    def test_arbitrary_forward_return_value_grad_is_view(self):
        self._test_arbitrary_forward_return_value(gradient_as_bucket_view=True)

    @requires_nccl()
    @skip_if_lt_x_gpu(2)
    def test_ddp_with_lazy_parameters(self):
        store = c10d.FileStore(self.file_name, self.world_size)
        process_group = c10d.ProcessGroupNCCL(store, self.rank, self.world_size)
        with self.assertRaisesRegex(
                RuntimeError, "Modules with uninitialized parameters"
        ):
            DistributedDataParallel(
                torch.nn.LazyLinear(10), process_group=process_group
            )

    def _test_find_unused_parameters_kwarg(self, gradient_as_bucket_view=False):
        """
        Note: this test can be sped up by only running it on a CPU module
        once DistributedDataParallel supports them.
        """
        torch.cuda.set_device(self.rank)
        dist.init_process_group(
            backend="nccl",
            world_size=self.world_size,
            rank=self.rank,
            init_method=f"file://{self.file_name}"
        )
        process_group = c10d.distributed_c10d._get_default_group()

        class FindUnusedParametersModule(nn.Module):
            def __init__(self):
                super(FindUnusedParametersModule, self).__init__()
                self.fc1 = nn.Linear(2, 10, bias=False)
                self.fc2 = nn.Linear(10, 4, bias=False)
                self.fc3 = nn.Linear(4, 4, bias=False)
                self.relu = nn.ReLU()

            def forward(self, x):
                x = self.relu(self.fc1(x))
                x = self.relu(self.fc2(x))
                # Return the fc3 module so that the caller can invoke it
                # outside of the forward function. While this is bad practice,
                # we can use it to trigger a reducer error.
                return (F.softmax(x, dim=1), self.fc3)

        device_id = gpus_for_rank(self.world_size)[self.rank][0]
        batch_size = 4
        criterion = nn.CrossEntropyLoss()
        input = torch.rand([batch_size, 2], dtype=torch.float)
        target = torch.LongTensor([random.randrange(4) for _ in range(batch_size)]).to(
            device_id
        )

        ddp_model = None

        def test_find_unused_parameters(
                find_unused_parameters, test_default=False, gradient_as_bucket_view=False
        ):
            if test_default:
                model = DistributedDataParallel(
                    FindUnusedParametersModule().float().to(device_id),
                    device_ids=[device_id],
                    process_group=process_group,
                    gradient_as_bucket_view=gradient_as_bucket_view,
                )
            else:
                model = DistributedDataParallel(
                    FindUnusedParametersModule().float().to(device_id),
                    device_ids=[device_id],
                    process_group=process_group,
                    find_unused_parameters=find_unused_parameters,
                    gradient_as_bucket_view=gradient_as_bucket_view,
                )
            nonlocal ddp_model
            ddp_model = model

            output, fc3 = model(input)
            output = fc3(output)
            loss = criterion(output, target)
            loss.backward()

        # First test that finding unused params under these conditions is to
        # trigger an error when `backward` is called (because fc3 is an unused
        # parameter and will therefore be marked ready twice).
        try:
            test_find_unused_parameters(
                True, gradient_as_bucket_view=gradient_as_bucket_view
            )
        except Exception as ex:
            self.assertTrue(
                str(ex).startswith(
                    "Expected to mark a variable ready only once.",
                )
            )
            unused_index = 2
            unused_index_str = f"Parameter at index {unused_index}"
            model = ddp_model.module
            for module_name, module in model.named_modules():
                if module == model.fc3:
                    for parameter_name, _ in module.named_parameters(
                            recurse=False
                    ):
                        unused_fqn = f"{module_name}.{parameter_name}"
                        # Only one such parameter in model.fc3, since bias=False
                        break

            if dist._get_debug_mode() != dist._DistributedDebugLevel.OFF:
                unused_index_str += f" with name {unused_fqn}"

            self.assertTrue(unused_index_str in str(ex))
        else:
            self.fail("Expected exception")

        dist.barrier(process_group)

        # Then test that the default behavior can be overridden by setting
        # `find_unused_parameters=False`.
        try:
            test_find_unused_parameters(
                False, gradient_as_bucket_view=gradient_as_bucket_view
            )
        except Exception as ex:
            self.fail("Unexpected exception: %s" % ex)

        # Test find_unused_parameters defaults to False
        try:
            test_find_unused_parameters(
                True, test_default=True, gradient_as_bucket_view=gradient_as_bucket_view
            )
        except Exception as ex:
            self.fail("Unexpected exception: %s" % ex)

    # TODO: Combine the following tests once https://github.com/pytorch/pytorch/issues/55967
    # is resolved.
    @requires_nccl()
    @skip_if_lt_x_gpu(2)
    @with_dist_debug_levels(levels=["DETAIL"])
    def test_find_unused_parameters_kwarg_debug_detail(self):
        self._test_find_unused_parameters_kwarg()

    @requires_nccl()
    @skip_if_lt_x_gpu(2)
    @with_dist_debug_levels(levels=["INFO"])
    def test_find_unused_parameters_kwarg_debug_info(self):
        self._test_find_unused_parameters_kwarg()

    @requires_nccl()
    @skip_if_lt_x_gpu(2)
    @with_dist_debug_levels(levels=["OFF"])
    def test_find_unused_parameters_kwarg_debug_off(self):
        self._test_find_unused_parameters_kwarg()

    @requires_nccl()
    @skip_if_lt_x_gpu(2)
    @with_dist_debug_levels(levels=["DETAIL"])
    def test_find_unused_parameters_kwarg_grad_is_view_debug_detail(self):
        self._test_find_unused_parameters_kwarg(gradient_as_bucket_view=True)

    @requires_nccl()
    @skip_if_lt_x_gpu(2)
    @with_dist_debug_levels(levels=["INFO"])
    def test_find_unused_parameters_kwarg_grad_is_view_debug_info(self):
        self._test_find_unused_parameters_kwarg(gradient_as_bucket_view=True)

    @requires_nccl()
    @skip_if_lt_x_gpu(2)
    @with_dist_debug_levels(levels=["OFF"])
    def test_find_unused_parameters_kwarg_grad_is_view_debug_off(self):
        self._test_find_unused_parameters_kwarg(gradient_as_bucket_view=True)

    def _test_multiple_outputs_multiple_backward(self, gradient_as_bucket_view=False):
        """
        Note: this test can be sped up by only running it on a CPU module
        once DistributedDataParallel supports them.
        """
        store = c10d.FileStore(self.file_name, self.world_size)
        process_group = c10d.ProcessGroupNCCL(store, self.rank, self.world_size)

        class MultipleOutputModule(nn.Module):
            def __init__(self):
                super(MultipleOutputModule, self).__init__()

                def define_module():
                    return nn.Sequential(
                        nn.Linear(2, 10, bias=False),
                        nn.ReLU(),
                        nn.Linear(10, 4, bias=False),
                        nn.ReLU(),
                    )

                self.module0 = define_module()
                self.module1 = define_module()

            def forward(self, x):
                return (
                    F.softmax(self.module0(x), dim=1),
                    F.softmax(self.module1(x), dim=1),
                )

        device_id = gpus_for_rank(self.world_size)[self.rank][0]
        model = DistributedDataParallel(
            MultipleOutputModule().float().to(device_id),
            device_ids=[device_id],
            process_group=process_group,
            gradient_as_bucket_view=gradient_as_bucket_view,
        )

        batch_size = 4
        criterion = nn.CrossEntropyLoss()
        input = torch.rand([batch_size, 2], dtype=torch.float)
        target = torch.LongTensor([random.randrange(4) for _ in range(batch_size)]).to(
            device_id
        )

        # Compute loss and gradients for both outputs
        output1, output2 = model(input)
        loss1 = criterion(output1, target)
        loss1.backward()
        loss2 = criterion(output2, target)
        loss2.backward()

    @requires_nccl()
    @skip_if_lt_x_gpu(2)
    def test_multiple_outputs_multiple_backward(self):
        self._test_multiple_outputs_multiple_backward()

    @requires_nccl()
    @skip_if_lt_x_gpu(2)
    def test_multiple_outputs_multiple_backward_grad_is_view(self):
        self._test_multiple_outputs_multiple_backward(gradient_as_bucket_view=True)

    @requires_nccl()
    @skip_if_lt_x_gpu(2)
    def test_no_grad(self):
        """
        Note: this test can be sped up by only running it on a CPU module
        once DistributedDataParallel supports them.
        """
        store = c10d.FileStore(self.file_name, self.world_size)
        process_group = c10d.ProcessGroupNCCL(store, self.rank, self.world_size)

        class NoGradModule(nn.Module):
            def __init__(self):
                super(NoGradModule, self).__init__()
                self.fc1 = nn.Linear(2, 10, bias=False)
                self.fc2 = nn.Linear(10, 4, bias=False)
                self.relu = nn.ReLU()

            def forward(self, x):
                x = self.relu(self.fc1(x))
                x = self.relu(self.fc2(x))
                return F.softmax(x, dim=1)

        device_id = gpus_for_rank(self.world_size)[self.rank][0]
        model = DistributedDataParallel(
            NoGradModule().float().to(device_id),
            device_ids=[device_id],
            process_group=process_group,
        )

        batch_size = 4
        input = torch.rand([batch_size, 2], dtype=torch.float)

        def check_no_grads():
            for p in model.parameters():
                self.assertTrue(p.requires_grad)
                self.assertIsNone(p.grad)

        # After initialization, no parameter has their gradient set.
        check_no_grads()

        # Run `forward` function with torch.no_grad()
        with torch.no_grad():
            output = model(input)
            self.assertTrue(isinstance(output, torch.Tensor))

        # No parameter should have their gradient set.
        check_no_grads()

    def _test_accumulate_gradients_module(self, gradient_as_bucket_view=False):
        # This is NOT the recommended way to implement accumulating grads, but
        # we would like to make sure DDP does not mess up with the underlying
        # module.
        int_devices = gpus_for_rank(self.world_size)[self.rank][:1]
        devices = [torch.device("cuda:" + str(i)) for i in int_devices]
        store = c10d.FileStore(self.file_name, self.world_size)
        process_group = c10d.ProcessGroupNCCL(store, self.rank, self.world_size)
        global_batch_size = self.world_size

        model, ddp_model, input, target = self._prepare_single_device_module(
            process_group, devices, devices, global_batch_size, gradient_as_bucket_view
        )

        def step_model(model, input, target):
            model.train()
            output = model(input)
            loss = F.mse_loss(output, target.to(output.device))
            loss.backward()

        # ensure accumulate grads works with no_grad
        with torch.no_grad():
            ddp_model.train()
            ddp_model.module(input)

        # Check two model parameters over 4 iterations.
        # Use 4 iterations because we alternate between reducing and
        # not reducing and want to make sure we switch both ways.
        for iteration in range(4):
            step_model(model, input, target)

            if iteration % 2 == 0:
                # Skip gradients sync without calling prepare_for_backward
                step_model(
                    ddp_model.module,
                    input[self.rank: (self.rank + 1)],
                    target[self.rank: (self.rank + 1)],
                )
                for i, j in zip(model.parameters(), ddp_model.parameters()):
                    self.assertNotEqual(i.grad, j.grad)
            else:
                step_model(
                    ddp_model,
                    input[self.rank: (self.rank + 1)],
                    target[self.rank: (self.rank + 1)],
                )
                for i, j in zip(model.parameters(), ddp_model.parameters()):
                    # TODO(#38095): Replace assertEqualIgnoreType. See issue #38095
                    self.assertEqualIgnoreType(i.grad, j.grad)

            # Shuffle the input so that DDP input is different
            torch.manual_seed(1337 + iteration)
            input = input[torch.randperm(global_batch_size)]

    @requires_nccl()
    @skip_if_lt_x_gpu(2)
    def test_accumulate_gradients_module(self):
        self._test_accumulate_gradients_module()

    @requires_nccl()
    @skip_if_lt_x_gpu(2)
    def test_accumulate_gradients_module_with_grad_is_view(self):
        self._test_accumulate_gradients_module(gradient_as_bucket_view=True)

    @requires_nccl()
    @skip_if_lt_x_gpu(2)
    def test_failure_recovery(self):
        store = c10d.FileStore(self.file_name, self.world_size)
        process_group = c10d.ProcessGroupNCCL(store, self.rank, self.world_size)

        # need to create a separate file for the recovered FileStore, because
        # the original one will be deleted when destructing the first FileStore.
        recovery_filename = self.file_name + "_recovery"

        if self.rank == 0:
            # the file will be deleted by the recovered FileStore
            open(recovery_filename, "w").close()

        # not necessary to run barrier here, as DDP will synchronize

        class TestModel(nn.Module):
            def __init__(self):
                super(TestModel, self).__init__()
                self.fc1 = nn.Linear(2, 10, bias=False)
                self.fc2 = nn.Linear(10, 4, bias=False)
                self.relu = nn.ReLU()

            def forward(self, x):
                x = self.relu(self.fc1(x))
                x = self.relu(self.fc2(x))
                return F.softmax(x, dim=1)

        device_id = gpus_for_rank(self.world_size)[self.rank][0]
        model = TestModel().float().to(device_id)
        ddp = DistributedDataParallel(
            model,
            device_ids=[device_id],
            process_group=process_group,
        )

        batch_size = 4
        criterion = nn.CrossEntropyLoss()
        input = torch.rand([batch_size, 2], dtype=torch.float)
        target = torch.LongTensor([random.randrange(4) for _ in range(batch_size)]).to(
            device_id
        )

        for _ in range(6):
            output = ddp(input)
            loss = criterion(output, target)
            loss.backward()

        del ddp
        del process_group
        del store  # this will delete self.file_name

        store = c10d.FileStore(recovery_filename, self.world_size)
        process_group = c10d.ProcessGroupNCCL(store, self.rank, self.world_size)
        ddp = DistributedDataParallel(
            model,
            device_ids=[device_id],
            process_group=process_group,
        )

        input = torch.rand([batch_size, 2], dtype=torch.float)
        target = torch.LongTensor([random.randrange(4) for _ in range(batch_size)]).to(
            device_id
        )
        for _ in range(6):
            output = ddp(input)
            loss = criterion(output, target)
            loss.backward()

    @requires_nccl()
    @skip_if_lt_x_gpu(2)
    def test_pass_default_pg(self):
        dist.init_process_group(
            "nccl",
            init_method=f"file://{self.file_name}",
            world_size=self.world_size,
            rank=self.rank,
        )

        default_pg = c10d.distributed_c10d._get_default_group()
        dist.destroy_process_group(default_pg)
        self.assertFalse(dist.is_initialized())

    def _test_grad_layout(self, replica_devices, layer_devs, local_batch_size):
        store = c10d.FileStore(self.file_name, self.world_size)
        process_group = c10d.ProcessGroupNCCL(store, self.rank, self.world_size)

        global_batch_size = local_batch_size * self.world_size

        # Carry out some trials with small buckets and some with big buckets.
        bucketsizes = (0.000001, 25)
        # Tuples of lists.  Each list describes per-layer characteristics for one trial.
        layer_formats = (
            [torch.contiguous_format] * 4,
            [torch.channels_last] * 2 + [torch.contiguous_format] * 2,
            [torch.channels_last] * 4,
        )
        layer_dtypes = (
            [torch.float] * 4,
            [torch.float] * 2 + [torch.half] * 2,
            [torch.half] * 4,
        )

        input_dev = layer_devs[0] if isinstance(layer_devs, list) else layer_devs
        target_dev = layer_devs[-1] if isinstance(layer_devs, list) else layer_devs
        input = torch.randn(
            (global_batch_size, 8, 8, 8), device=input_dev, dtype=torch.float
        )
        target = torch.randn(
            (global_batch_size, 8, 4, 4), device=target_dev, dtype=torch.float
        )
        local_batch_start = self.rank * local_batch_size
        local_batch_end = (self.rank + 1) * local_batch_size

        # Reducer.cpp sneakily creates one "initial bucket" that ignores the "bucket_cap_mb"
        # argument.  The following makes sure the initial bucket also complies.
        @contextmanager
        def first_bucket_size(ddp_bucket_mb):
            old_DEFAULT_FIRST_BUCKET_BYTES = dist._DEFAULT_FIRST_BUCKET_BYTES
            dist._DEFAULT_FIRST_BUCKET_BYTES = int(ddp_bucket_mb * 1.0e6)
            try:
                yield
            finally:
                dist._DEFAULT_FIRST_BUCKET_BYTES = old_DEFAULT_FIRST_BUCKET_BYTES

        with torch.backends.cudnn.flags(
                enabled=True, deterministic=True, benchmark=False
        ):
            for formats, dtypes, bucketsize in product(
                    layer_formats, layer_dtypes, bucketsizes
            ):
                with first_bucket_size(bucketsize):
                    model_msg = (
                        "rank = {} formats = {} dtypes = {} bucketsize = {} ".format(
                            self.rank, formats, dtypes, bucketsize
                        )
                    )
                    try:
                        m = ConvNet(layer_devs, formats, dtypes)
                        m_ddp = DistributedDataParallel(
                            copy.deepcopy(m),
                            device_ids=replica_devices,
                            process_group=process_group,
                            bucket_cap_mb=bucketsize,
                        )
                        opt = torch.optim.SGD(m.parameters(), lr=0.1)
                        opt_ddp = torch.optim.SGD(m_ddp.parameters(), lr=0.1)
                        has_half = any(p.dtype is torch.half for p in m.parameters())
                        tol = 1.0e-3 if has_half else 1.0e-5
                    except BaseException:
                        # Prints case-specific debugging info to narrow down failing case.
                        print(
                            "Caught exception during model creation for " + model_msg,
                            flush=True,
                        )
                        raise
                    # 3 iters:  First iter creates grads, second iter retests after rebucketing,
                    # third iter tries zeroed grads.
                    for it in range(3):
                        iter_msg = "iter = {} ".format(it) + model_msg
                        named_msg = iter_msg
                        try:
                            F.mse_loss(m(input).float(), target).backward()
                            F.mse_loss(
                                m_ddp(input[local_batch_start:local_batch_end]).float(),
                                target[local_batch_start:local_batch_end],
                            ).backward()
                            for i, ((layer_name, m_child), m_ddp_child) in enumerate(
                                    zip(m.named_children(), m_ddp.module.children())
                            ):
                                named_msg = layer_name + ".weight" + " " + iter_msg
                                self.assertTrue(
                                    m_child.weight.grad.is_contiguous(
                                        memory_format=formats[i]
                                    ),
                                    named_msg,
                                )
                                self.assertTrue(
                                    m_ddp_child.weight.grad.is_contiguous(
                                        memory_format=formats[i]
                                    ),
                                    named_msg,
                                )
                                for j, ((param_name, p), p_ddp) in enumerate(
                                        zip(
                                            m_child.named_parameters(),
                                            m_ddp_child.parameters(),
                                        )
                                ):
                                    named_msg = (
                                        layer_name + "." + param_name + " " + iter_msg
                                    )
                                    self.assertEqual(
                                        p.grad, p_ddp.grad, rtol=tol, atol=tol
                                    )
                            opt.step()
                            opt_ddp.step()
                            if it == 0:
                                for p, p_ddp in zip(m.parameters(), m_ddp.parameters()):
                                    p.grad = None
                                    p_ddp.grad = None
                            else:
                                m.zero_grad()
                                m_ddp.zero_grad()
                        except BaseException:
                            # Makes sure we still get info if an error occurred somewhere other than the asserts.
                            print(
                                "Caught exception during iterations at " + named_msg,
                                flush=True,
                            )
                            raise

    @requires_nccl()
    @skip_if_lt_x_gpu(2)
    @skip_if_rocm
    def test_grad_layout_1devicemodule_1replicaperprocess(self):
        dev0 = torch.device("cuda:" + str(gpus_for_rank(self.world_size)[self.rank][0]))
        # Tells DDP to use just one device.
        replica_devices = [dev0]
        # Tells _test_grad_layout to construct ConvNet with all layers on this process's first assigned device.
        layer_devs = dev0
        local_batch_size = 8
        self._test_grad_layout(replica_devices, layer_devs, local_batch_size)

    @requires_nccl()
    @skip_if_lt_x_gpu(4)
    @skip_if_rocm
    def test_grad_layout_2devicemodule(self):
        int_devices = gpus_for_rank(self.world_size)[self.rank][:2]
        dev0 = torch.device("cuda:" + str(int_devices[0]))
        dev1 = torch.device("cuda:" + str(int_devices[1]))
        # DDP's default behavior for a multi-device module is "don't replicate."
        replica_devices = None
        # Tells _test_grad_layout to constructs this process's ConvNet on 2 devices, with 2 layers on each device.
        layer_devs = [dev0] * 2 + [dev1] * 2
        local_batch_size = 8
        self._test_grad_layout(replica_devices, layer_devs, local_batch_size)

    @requires_nccl()
    @skip_if_lt_x_gpu(2)
    def test_param_layout_mismatch_error(self):
        store = c10d.FileStore(self.file_name, self.world_size)
        process_group = c10d.ProcessGroupNCCL(store, self.rank, self.world_size)

        dev0 = torch.device("cuda:" + str(gpus_for_rank(self.world_size)[self.rank][0]))
        layer_devs = dev0
        layer_formats = (
            [torch.contiguous_format] * 4
            if self.rank == 0
            else [torch.channels_last] * 4
        )
        layer_dtypes = [torch.float] * 4

        m = ConvNet(layer_devs, layer_formats, layer_dtypes)
        if self.rank == 0:
            m_ddp = DistributedDataParallel(
                m, device_ids=[dev0], process_group=process_group
            )
        else:
            with self.assertRaisesRegex(
                    RuntimeError,
                    ".* appears not to match strides of the same param in process 0",
            ):
                m_ddp = DistributedDataParallel(
                    m, device_ids=[dev0], process_group=process_group
                )

    def _gpu_model_with_ddp_comm_hook(
            self, process_group, hook=None, gradient_as_bucket_view=False, state=None
    ):
        device_id = gpus_for_rank(self.world_size)[self.rank][0]
        gpu_model = DistributedDataParallel(
            ModuleForDdpCommHook().to(device_id),
            device_ids=[device_id],
            process_group=process_group,
            gradient_as_bucket_view=gradient_as_bucket_view,
        )

        # Register a DDP communication hook if any.
        if hook is not None:
            gpu_model.register_comm_hook(state, hook)

        return gpu_model

    @requires_nccl()
    @skip_if_lt_x_gpu(2)
    def test_ddp_comm_hook_future_passing_gpu_nccl(self):
        """
        This unit test verifies whether the Future object is passed properly using nccl backend.
        The hook callback function creates a Future object and sets a value to it.
        """
        store = c10d.FileStore(self.file_name, self.world_size)
        process_group = c10d.ProcessGroupNCCL(store, self.rank, self.world_size)

        # Get GPU model with simple_hook registered.
        gpu_model = self._gpu_model_with_ddp_comm_hook(process_group, self._simple_hook)

        # check whether the grads are equal to what simple_hook's then callback returns.
        # without the comm_hook, result would be 0.25 * torch.ones(2, 2).
        self._run_and_verify_hook(gpu_model, 8, 2 * torch.ones(2, 2))

    def _test_ddp_comm_hook_allreduce_hook_nccl(self, gradient_as_bucket_view=False):
        """
        This unit test verifies whether a DDP communication hook that just calls
        allreduce gives the same result with the case of no hook registered.
        Without the then callback, the future_value in reducer is no longer
        a PyObject, and this unit test verifies future_value is properly checked.
        """
        store = c10d.FileStore(self.file_name, self.world_size)
        process_group = c10d.ProcessGroupNCCL(store, self.rank, self.world_size)

        def allreduce_hook(state: object, bucket: dist.GradBucket) -> torch._C.Future:
            tensors = [bucket.get_tensor() / self.world_size]
            return process_group.allreduce(tensors).get_future()

        # Get GPU model with allreduce_hook registered.
        gpu_model = self._gpu_model_with_ddp_comm_hook(
            process_group, allreduce_hook, gradient_as_bucket_view
        )

        # check whether the grads are equal to what DDP without hook would return.
        self._run_and_verify_hook(gpu_model, 8, 0.25 * torch.ones(2, 2))

    def _test_default_ddp_comm_hooks_nccl(self, gradient_as_bucket_view=False):
        """
        This unit test verifies whether default Python DDP communication hooks ALLREDUCE and FP16_COMPRESS
        can give the same result with the case of no hook registered.
        """
        store = c10d.FileStore(self.file_name, self.world_size)
        process_group = c10d.ProcessGroupNCCL(store, self.rank, self.world_size)

        # For these default DDP comm hooks, the only state is process group.
        state = process_group
        for hook in [default.allreduce_hook, default.fp16_compress_hook]:
            # Get GPU model with the hook registered.
            # The first arg 'process_group' is used for initializing the test environment,
            # so it cannot be replaced by 'state', although they have the same value.
            gpu_model = self._gpu_model_with_ddp_comm_hook(
                process_group, hook, gradient_as_bucket_view, state
            )

            # check whether the grads are equal to what DDP without hook would return.
            self._run_and_verify_hook(gpu_model, 8, 0.25 * torch.ones(2, 2))

    def _test_fp16_compress_wrapper(self, gradient_as_bucket_view=False):
        """
        This unit test verifies whether wrapping the ALLREDUCE and POWER_SGD hooks with
        the FP16_WRAPPER can give the same result as when there is no hook registered.
        """
        store = c10d.FileStore(self.file_name, self.world_size)
        process_group = c10d.ProcessGroupNCCL(store, self.rank, self.world_size)
        powerSGD_state = powerSGD.PowerSGDState(process_group=process_group)

        hook_args = [(powerSGD.powerSGD_hook, powerSGD_state), (default.allreduce_hook, process_group)]

        for hook, state in hook_args:
            gpu_model = self._gpu_model_with_ddp_comm_hook(
                process_group,
                default.fp16_compress_wrapper(hook),
                gradient_as_bucket_view,
                state
            )

            # check whether the grads are equal to what DDP without hook would return.
            self._run_and_verify_hook(gpu_model, 8, 0.25 * torch.ones(2, 2))

    def _test_powerSGD_ddp_comm_hook_nccl(self, gradient_as_bucket_view=False):
        """
        This unit test verifies whether Python DDP communication hook POWER_SGD
        can give the same result with the case of no hook registered.
        """
        store = c10d.FileStore(self.file_name, self.world_size)
        process_group = c10d.ProcessGroupNCCL(store, self.rank, self.world_size)

        # Get GPU model with the hook registered.
        # Test the hook with different algorithmic configs.
        for use_error_feedback, warm_start in product([True, False], [True, False]):
            state = powerSGD.PowerSGDState(
                process_group=process_group,
                matrix_approximation_rank=1,
                use_error_feedback=use_error_feedback,
                warm_start=warm_start,
            )
            for hook in [powerSGD.powerSGD_hook, powerSGD.batched_powerSGD_hook]:
                gpu_model = self._gpu_model_with_ddp_comm_hook(
                    process_group, hook, gradient_as_bucket_view, state
                )

                # check whether the grads are equal to what DDP without hook would return.
                self._run_and_verify_hook(gpu_model, 8, 0.25 * torch.ones(2, 2))

    def _test_builtin_ddp_comm_hooks_nccl(self, gradient_as_bucket_view=False):
        """
        This unit test verifies whether built-in C++ DDP communication hooks ALLREDUCE and FP16_COMPRESS
        can give the same result with the case of no hook registered.
        """
        store = c10d.FileStore(self.file_name, self.world_size)
        process_group = c10d.ProcessGroupNCCL(store, self.rank, self.world_size)

        for comm_hook_type in [
            dist.BuiltinCommHookType.ALLREDUCE,
            dist.BuiltinCommHookType.FP16_COMPRESS,
        ]:
            # Get GPU model with the built-in communication hook.
            gpu_model = self._gpu_model_with_builtin_ddp_comm_hook(
                process_group, comm_hook_type, gradient_as_bucket_view
            )

            # check whether the grads are equal to what DDP without hook would return.
            self._run_and_verify_hook(gpu_model, 8, 0.25 * torch.ones(2, 2))

    @requires_nccl()
    @skip_if_lt_x_gpu(2)
    def test_ddp_comm_hook_allreduce_hook_nccl(self):
        self._test_ddp_comm_hook_allreduce_hook_nccl()

    @requires_nccl()
    @skip_if_lt_x_gpu(2)
    def test_default_ddp_comm_hooks_nccl(self):
        self._test_default_ddp_comm_hooks_nccl()

    @requires_nccl()
    @skip_if_lt_x_gpu(2)
    def test_fp16_compress_wrapper_nccl(self):
        self._test_fp16_compress_wrapper()

    @requires_nccl()
    @skip_if_lt_x_gpu(2)
    def test_builtin_ddp_comm_hooks_nccl(self):
        self._test_builtin_ddp_comm_hooks_nccl()

    @requires_nccl()
    @skip_if_lt_x_gpu(2)
    def test_powerSGD_ddp_comm_hook_nccl(self):
        self._test_powerSGD_ddp_comm_hook_nccl()

    @requires_nccl()
    @skip_if_lt_x_gpu(2)
    def test_ddp_comm_hook_allreduce_hook_nccl_grad_is_view(self):
        self._test_ddp_comm_hook_allreduce_hook_nccl(gradient_as_bucket_view=True)

<<<<<<< HEAD
=======
    @requires_nccl()
    @skip_if_lt_x_gpu(2)
    def test_ddp_comm_hook_allreduce_hook_nccl_static_graph(self):
        self._test_ddp_comm_hook_allreduce_hook_nccl(static_graph=True)

>>>>>>> baf05c3f
    @requires_nccl()
    @skip_if_lt_x_gpu(2)
    def test_default_ddp_comm_hooks_nccl_is_view(self):
        self._test_default_ddp_comm_hooks_nccl(gradient_as_bucket_view=True)

    @requires_nccl()
    @skip_if_lt_x_gpu(2)
    def test_fp16_compress_wrapper_is_view(self):
        self._test_fp16_compress_wrapper(gradient_as_bucket_view=True)

    @requires_nccl()
    @skip_if_lt_x_gpu(2)
    def test_builtin_ddp_comm_hooks_nccl_grad_is_view(self):
        self._test_builtin_ddp_comm_hooks_nccl(gradient_as_bucket_view=True)

    @requires_nccl()
    @skip_if_lt_x_gpu(2)
    def test_powerSGD_ddp_comm_hook_nccl_grad_is_view(self):
        self._test_powerSGD_ddp_comm_hook_nccl(gradient_as_bucket_view=True)

    @requires_nccl()
    @skip_if_lt_x_gpu(2)
    def test_ddp_comm_hook_allreduce_with_then_hook_nccl(self):
        """
        This unit test verifies whether a DDP communication hook that calls allreduce and then
        multiplies the result by ten and divides by two gives the expected result.
        """
        store = c10d.FileStore(self.file_name, self.world_size)
        process_group = c10d.ProcessGroupNCCL(store, self.rank, self.world_size)

        def allreduce_with_then_hook(
                state: object, bucket: dist.GradBucket
        ) -> torch.futures.Future:
            tensors = [bucket.get_tensor() / self.world_size]
            fut = process_group.allreduce(tensors).get_future()

            def mult(fut):
                # Multiply the result by 10.
                return [10 * t for t in fut.value()]

            def div(fut):
                # Divide the result by 2.
                return [0.5 * t for t in fut.value()]

            return fut.then(mult).then(div)

        # Get GPU model with allreduce_with_then_hook registered.
        gpu_model = self._gpu_model_with_ddp_comm_hook(
            process_group, allreduce_with_then_hook
        )

        # check whether the grads are equal to what allreduce returns multuplied by 5.
        # without the comm_hook, result would be still 0.25 * torch.ones(2, 2).
        self._run_and_verify_hook(gpu_model, 8, 1.25 * torch.ones(2, 2))

    class AcceptsParam(torch.nn.Module):
        def __init__(self, p, factor):
            super().__init__()
            self.a = p
            self.f = factor

        def forward(self, input):
            return input + self.a * self.f

    @requires_nccl()
    @skip_if_lt_x_gpu(2)
    def test_ddp_weight_sharing(self):
        store = c10d.FileStore(self.file_name, self.world_size)
        process_group = c10d.ProcessGroupNCCL(store, self.rank, self.world_size)

        size = 2048 * 2048
        dev = self.rank
        world = self.world_size

        p = torch.nn.Parameter(torch.randn(size, requires_grad=True))

        for try_set_to_none, use_bucket_view in product((False, True), (False, True)):
            m = torch.nn.Sequential(self.AcceptsParam(p, dev + 1),
                                    self.AcceptsParam(p, dev + 1)).cuda(dev)

            m = torch.nn.parallel.DistributedDataParallel(m,
                                                          bucket_cap_mb=1,
                                                          gradient_as_bucket_view=use_bucket_view,
                                                          device_ids=[dev],
                                                          process_group=process_group)

            for i in range(3):
                m.zero_grad(set_to_none=try_set_to_none)
                m(1).sum().backward()

                # Each param value is multiplied by "rank + 1" twice in forward, so the grad
                # values produced by a particular rank should be 2. * (rank + 1).
                # Summing these over ranks and dividing by world size gives the expected result:
                analytic = torch.full_like(p, 2. * (world * (world + 1.) / 2.) / world, device=dev)
                for name, p in m.named_parameters():
                    self.assertEqual(p.grad, analytic, "mismatch at " + name + ".grad for " +
                                     "set_to_none = {}, use_bucket_view = {}".format(try_set_to_none,
                                                                                     use_bucket_view))

    # A list of tests for ddp with activation checkpointing
    # when gradient_as_bucket_view=True, False.
    # Most of the tests are referred to
    # https://github.com/facebookresearch/fairscale/blob/master/tests/nn/pipe/test_checkpoint_ddp.py
    class CheckpointOnceModule(nn.Module):
        def __init__(self):
            super().__init__()
            self.l1 = nn.Linear(2000, 2000)
            self.l2 = nn.Linear(2000, 2000)

        def forward(self, inp):
            x = self.l1(inp)
            x = checkpoint(self.l2, x)
            return x

    class CheckpointTwiceModule(CheckpointOnceModule):
        def __init__(self):
            super().__init__()

        def forward(self, inp):
            x = self.l1(inp)
            x = checkpoint(self.l2, x)
            x = checkpoint(self.l2, x)
            return x

    def _test_ddp_checkpointing(self, checkpoint_once, process_group, use_bucket_view, find_unused_parameters=False):
        # to reprodce the same training results
        torch.cuda.set_device(self.rank)
        torch.manual_seed(31415)
<<<<<<< HEAD
        if checkpoint_once:
            model = self.CheckpointOnceModule().cuda()
        else:
            model = self.CheckpointTwiceModule().cuda()
        model = nn.parallel.DistributedDataParallel(model,
                                                    bucket_cap_mb=1,
                                                    gradient_as_bucket_view=use_bucket_view,
                                                    device_ids=[self.rank],
                                                    process_group=process_group,
                                                    find_unused_parameters=find_unused_parameters)
        input_tensor = torch.rand((64, 2000), device="cuda", requires_grad=True)
        output_tensor = model(input_tensor)
        output_tensor.sum().backward()
        return model
=======
        model = copy.deepcopy(input_model).cuda()
        ddp_model = copy.deepcopy(input_model).cuda()
        ddp_model = nn.parallel.DistributedDataParallel(
            ddp_model,
            bucket_cap_mb=1,
            gradient_as_bucket_view=use_bucket_view,
            device_ids=[self.rank],
            process_group=process_group,
            find_unused_parameters=find_unused_parameters
        )
        if static_graph:
            ddp_model._set_static_graph()
        self.assertEqual(ddp_model._get_ddp_logging_data().get("static_graph", 0), static_graph)
        input, ddp_input, target, ddp_target = self._prepare_dummy_data()
        loss = nn.MSELoss()
        for i in range(5):
            model.zero_grad(set_to_none=False)
            ddp_model.zero_grad(set_to_none=False)
            self._train_model(model, input, target, loss, run_checkpoint=run_checkpoint)
            self._train_model(ddp_model, ddp_input, ddp_target, loss, run_checkpoint=run_checkpoint)
            for i, j in zip(model.parameters(), ddp_model.parameters()):
                self.assertTrue(i.grad is not None)
                self.assertTrue(j.grad is not None)
                self.assertEqual(i.grad, j.grad)
>>>>>>> baf05c3f

    # DDP works as expect when layer is checkpointed only once
    @requires_nccl()
    @unittest.skip("TODO: Test is always failing - https://github.com/pytorch/pytorch/issues/55071")
    def test_ddp_checkpointing_once(self):
        store = c10d.FileStore(self.file_name, self.world_size)
        process_group = c10d.ProcessGroupNCCL(store, self.rank, self.world_size)
        for use_bucket_view in (True, False):
            model = self._test_ddp_checkpointing(checkpoint_once=True,
                                                 process_group=process_group,
                                                 use_bucket_view=use_bucket_view)
            norm = 0.0
            for p in model.parameters():
                self.assertTrue(p.grad is not None)
                norm += p.grad.norm().item()
            assert numpy.allclose(norm, 78053), norm

    # DDP will fail when there are unused_parameters in the model
    @requires_nccl()
    @skip_if_lt_x_gpu(2)
    def test_ddp_checkpointing_unused_params(self):
        store = c10d.FileStore(self.file_name, self.world_size)
        process_group = c10d.ProcessGroupNCCL(store, self.rank, self.world_size)
        for use_bucket_view in (True, False):
            with self.assertRaisesRegex(
                    RuntimeError,
                    "Expected to mark a variable ready only once.",
            ):
                model = self._test_ddp_checkpointing(checkpoint_once=True,
                                                     process_group=process_group,
                                                     use_bucket_view=use_bucket_view,
                                                     find_unused_parameters=True)

    # DDP will fail when the same layer is checkponted twice
    @requires_nccl()
    @skip_if_lt_x_gpu(2)
    def test_ddp_checkpointing_twice(self):
        store = c10d.FileStore(self.file_name, self.world_size)
        process_group = c10d.ProcessGroupNCCL(store, self.rank, self.world_size)
        for use_bucket_view in (True, False):
            with self.assertRaisesRegex(
                    RuntimeError,
                    "Expected to mark a variable ready only once.",
            ):
                model = self._test_ddp_checkpointing(checkpoint_once=False,
                                                     process_group=process_group,
                                                     use_bucket_view=use_bucket_view,
                                                     find_unused_parameters=True)

    # DDP works as expected if there is weight sharing among layers
    @requires_nccl()
    @unittest.skip("TODO: Test is always failing - https://github.com/pytorch/pytorch/issues/55071")
    def test_ddp_checkpointing_weight_sharing(self):
        store = c10d.FileStore(self.file_name, self.world_size)
        process_group = c10d.ProcessGroupNCCL(store, self.rank, self.world_size)
        torch.cuda.set_device(self.rank)
        for use_bucket_view in (True, False):
            torch.manual_seed(31415)
            l1 = nn.Linear(2000, 2000)
            l2 = nn.Linear(2000, 2000)
            l1.weight = l2.weight
            model = nn.Sequential(l1, l2).cuda()
            model = nn.parallel.DistributedDataParallel(model,
                                                        bucket_cap_mb=1,
                                                        gradient_as_bucket_view=use_bucket_view,
                                                        device_ids=[self.rank],
                                                        process_group=process_group)
            input_tensor = torch.rand((64, 2000), device="cuda", requires_grad=True)
            output_tensor = checkpoint(model, input_tensor)
            output_tensor.sum().backward()
            norm = 0.0
            for p in model.parameters():
                self.assertTrue(p.grad is not None)
                norm += p.grad.norm().item()
            assert numpy.allclose(norm, 57004), norm


@unittest.skipIf(
    TEST_WITH_TSAN,
    "TSAN is not fork-safe since we're forking in a multi-threaded environment",
)
class NcclErrorHandlingTest(MultiProcessTestCase):
    def setUp(self):
        super(NcclErrorHandlingTest, self).setUp()
        # Need to skip return code checking for these tests since the child
        # processes don't exit cleanly.
        self.skip_return_code_checks = [
            self.test_nccl_errors_blocking_abort.__wrapped__,
            self.test_nccl_errors_blocking_sigkill.__wrapped__,
            self.test_nccl_errors_blocking_sigterm.__wrapped__,
            self.test_nccl_errors_blocking_nonzero_exit.__wrapped__,
        ]
        # NCCL_BLOCKING_WAIT overrides NCCL_ASYNC_ERROR_HANDLING hence tests
        # that use NCCL_BLOCKING_WAIT will test it as expected.
        os.environ["NCCL_ASYNC_ERROR_HANDLING"] = "1"
        self._fork_processes()

    def tearDown(self):
        super(NcclErrorHandlingTest, self).tearDown()
        try:
            os.remove(self.file_name)
        except OSError:
            pass

    @property
    def op_timeout_sec(self):
        return 1

    @property
    def world_size(self):
        return 3

    @property
    def blocking_wait_error_msg(self):
        return "Caught collective operation timeout"

    def _run_all_reduce(self, pg):
        pg.allreduce(torch.rand(10).cuda(self.rank))

    @requires_nccl()
    @requires_nccl_version(2400, "Need NCCL 2.4+ for error checking")
    @skip_if_lt_x_gpu(3)
    @skip_if_rocm
    def test_nccl_errors_nonblocking(self):
        # Note: we unset and restore NCCL_ASYNC_ERROR_HANDLING for this test
        # since test_c10d_common runs with async error handling by default, but this
        # tests behavior when it is not enabled.
        prev_nccl_async_error_handling = os.environ.get("NCCL_ASYNC_ERROR_HANDLING", None)
        os.environ["NCCL_ASYNC_ERROR_HANDLING"] = "0"
        store = c10d.FileStore(self.file_name, self.world_size)
        process_group = c10d.ProcessGroupNCCL(store, self.rank, self.world_size)
        process_group.allreduce(torch.rand(10).cuda(self.rank))
        if self.rank == 0:
            # This allreduce does not block Python thread as allreduce enqueues
            # the cuda operation, and then wait only blocks the current cuda
            # stream.
            work = process_group.allreduce(torch.rand(10).cuda(self.rank))
            work.wait()

            # Now the work scheduled next should hang forever since the previous
            # allreduce will never complete.
            t = threading.Thread(target=self._run_all_reduce, args=(process_group,))
            t.daemon = True
            t.start()
            t.join(int(get_timeout(self.id()) / 5))
            self.assertTrue(t.is_alive())

        if prev_nccl_async_error_handling is not None:
            os.environ["NCCL_ASYNC_ERROR_HANDLING"] = prev_nccl_async_error_handling

    def _test_nccl_errors_blocking(self, func):
        store = c10d.FileStore(self.file_name, self.world_size)
        process_group = c10d.ProcessGroupNCCL(
            store,
            self.rank,
            self.world_size,
            timeout=timedelta(seconds=self.op_timeout_sec),
        )
        process_group.allreduce(torch.rand(10).cuda(self.rank))
        if self.rank == 0:
            work = process_group.allreduce(torch.rand(10).cuda(self.rank))
            with self.assertRaisesRegex(RuntimeError, self.blocking_wait_error_msg):
                # Operation would time out in blocking mode.
                work.wait()
            # Run some GPU operations to make sure cuda has not gotten stuck.
            # It was observed cuda could get stuck if NCCL communicators were
            # not properly aborted before throwing RuntimeError.
            a = torch.rand(10).cuda(self.rank)
        elif self.rank == 1:
            # Clean up structures (ex: files for FileStore before going down)
            del process_group
            func()
        else:
            # Wait for timeout
            time.sleep(2 * self.op_timeout_sec)

            # Now verify communicators on this rank have been aborted by the watchdog thread.
            self._wait_for_comm_abort(process_group)

    @with_nccl_blocking_wait
    @requires_nccl()
    @requires_nccl_version(2400, "Need NCCL 2.4+ for error checking")
    @skip_if_lt_x_gpu(3)
    @skip_if_rocm
    def test_nccl_errors_blocking_clean_exit(self):
        self._test_nccl_errors_blocking(lambda: sys.exit(0))

    @with_nccl_blocking_wait
    @requires_nccl()
    @requires_nccl_version(2400, "Need NCCL 2.4+ for error checking")
    @skip_if_lt_x_gpu(3)
    @skip_if_rocm
    def test_nccl_errors_blocking_nonzero_exit(self):
        self._test_nccl_errors_blocking(lambda: sys.exit(1))

    @with_nccl_blocking_wait
    @requires_nccl()
    @requires_nccl_version(2400, "Need NCCL 2.4+ for error checking")
    @skip_if_lt_x_gpu(3)
    @skip_if_rocm
    def test_nccl_errors_blocking_abort(self):
        self._test_nccl_errors_blocking(lambda: os.abort())

    @with_nccl_blocking_wait
    @requires_nccl()
    @requires_nccl_version(2400, "Need NCCL 2.4+ for error checking")
    @skip_if_lt_x_gpu(3)
    @skip_if_rocm
    def test_nccl_errors_blocking_sigkill(self):
        self._test_nccl_errors_blocking(lambda: os.kill(os.getpid(), signal.SIGKILL))

    @with_nccl_blocking_wait
    @requires_nccl()
    @requires_nccl_version(2400, "Need NCCL 2.4+ for error checking")
    @skip_if_lt_x_gpu(3)
    @skip_if_rocm
    def test_nccl_errors_blocking_sigterm(self):
        self._test_nccl_errors_blocking(lambda: os.kill(os.getpid(), signal.SIGTERM))

    @with_nccl_blocking_wait
    @requires_nccl()
    @requires_nccl_version(2400, "Need NCCL 2.4+ for error checking")
    @skip_if_lt_x_gpu(3)
    def test_nccl_blocking_wait_with_barrier(self):
        store = c10d.FileStore(self.file_name, self.world_size)
        process_group = c10d.ProcessGroupNCCL(
            store,
            self.rank,
            self.world_size,
            timeout=timedelta(seconds=self.op_timeout_sec),
        )
        process_group.barrier().wait()
        if self.rank == 0:
            with self.assertRaisesRegex(RuntimeError, self.blocking_wait_error_msg):
                # This should timeout
                process_group.barrier().wait()

    def _run_invalid_nccl_blocking_wait_env(self, val):
        os.environ["NCCL_BLOCKING_WAIT"] = val
        store = c10d.FileStore(self.file_name, self.world_size)
        with self.assertRaises(RuntimeError):
            process_group = c10d.ProcessGroupNCCL(store, self.rank, self.world_size)

    @requires_nccl()
    @skip_if_lt_x_gpu(3)
    def test_invalid_nccl_blocking_wait_env(self):
        self._run_invalid_nccl_blocking_wait_env("abc")
        self._run_invalid_nccl_blocking_wait_env("-1")
        self._run_invalid_nccl_blocking_wait_env("2147483647")
        self._run_invalid_nccl_blocking_wait_env("4294967295")

    def _wait_for_comm_abort(self, process_group):
        """
        Waits for the watchdog thread to abort communicators for the process group.
        """
        while True:
            try:
                process_group.allreduce(torch.rand(10).cuda(self.rank))
            except Exception as e:
                if "NCCL communicator was aborted" in str(e):
                    return
                else:
                    raise e
            time.sleep(1)

    @with_nccl_blocking_wait
    @requires_nccl()
    @skip_if_lt_x_gpu(3)
    def test_nccl_timeout(self):
        store = c10d.FileStore(self.file_name, self.world_size)

        # Initialize process_group.
        timeout = 1
        process_group = c10d.ProcessGroupNCCL(
            store, self.rank, self.world_size, timeout=timedelta(seconds=timeout)
        )
        process_group.allreduce(torch.rand(10).cuda(self.rank)).wait()

        if self.rank == 0:
            # This should timeout in about 1 second.
            start = time.time()
            # Watchdog may abort timed out work resulting in NCCL error instead of operation timed out.
            with self.assertRaisesRegex(RuntimeError, self.blocking_wait_error_msg):
                process_group.allreduce(torch.rand(10).cuda(self.rank)).wait()
        else:
            # Sleep to ensure timeout.
            time.sleep(2 * timeout)

            self._wait_for_comm_abort(process_group)


@unittest.skipIf(
    TEST_WITH_TSAN,
    "TSAN is not fork-safe since we're forking in a multi-threaded environment",
)
class CommTest(test_c10d_common.AbstractCommTest, MultiProcessTestCase):

    def setUp(self):
        super(CommTest, self).setUp()
        # NCCL_BLOCKING_WAIT overrides NCCL_ASYNC_ERROR_HANDLING hence tests
        # that use NCCL_BLOCKING_WAIT will test it as expected.
        os.environ["NCCL_ASYNC_ERROR_HANDLING"] = "1"
        if sys.platform == "win32":
            self._spawn_processes()
        else:
            self._fork_processes()

    def tearDown(self):
        super(CommTest, self).tearDown()
        try:
            os.remove(self.file_name)
        except OSError:
            pass

    def _test_broadcast_coalesced(self, process_group, device, root_rank):
        half = torch.float16

        # No support for float16 for CPU tensors
        if device == torch.device("cpu"):
            half = torch.float32

        target = torch.arange(60, dtype=half, device=device).chunk(5)
        target += torch.arange(60, dtype=torch.float32, device=device).chunk(5)
        target += torch.arange(60, dtype=half, device=device).chunk(5)
        target += torch.arange(60, dtype=torch.float64, device=device).chunk(5)
        target += torch.arange(60, dtype=half, device=device).chunk(5)
        target += torch.arange(60, dtype=torch.float32, device=device).chunk(5)

        # The tensors to pass to broadcast are idential to the target
        # only on the process that is the root of the broadcast.
        if self.rank == root_rank:
            tensors = list(tensor.clone() for tensor in target)
        else:
            tensors = list(torch.zeros_like(tensor) for tensor in target)

        if self.rank != root_rank:
            self.assertNotEqual(tensors, target)

        c10d._broadcast_coalesced(
            process_group, tensors, buffer_size=256, src=root_rank
        )

        if self.rank != root_rank:
            self.assertEqual(tensors, target)

    @requires_nccl()
    @skip_if_lt_x_gpu(2)
    def test_broadcast_coalesced_nccl(self):
        store = c10d.FileStore(self.file_name, self.world_size)
        process_group = c10d.ProcessGroupNCCL(store, self.rank, self.world_size)
        device = torch.device("cuda:%d" % self.rank)
        ranks = [0, 1]
        for root_rank in ranks:
            self._test_broadcast_coalesced(process_group, device, root_rank)

    @requires_nccl()
    @skip_if_lt_x_gpu(2)
    def test_sequence_num_set_default_pg_nccl(self):
        torch.cuda.set_device(self.rank)
        self._test_sequence_num_set_default_pg(backend="nccl")

    @skip_if_lt_x_gpu(2)
    @requires_nccl()
    def test_sequence_num_incremented_nccl_default(self):
        self._test_sequence_num_incremented_default_group("nccl")

    @skip_if_lt_x_gpu(4)
    @requires_nccl()
    def test_sequence_num_incremented_nccl_subgroup(self):
        if self.world_size < 4:
            return unittest.skip("Test requires world_size of at least 4")
        self._test_sequence_num_incremented_subgroup("nccl")

    @requires_nccl()
    @skip_if_lt_x_gpu(2)
    def test_sequence_num_set_nccl_new_group(self):
        torch.cuda.set_device(self.rank)
        self._test_sequence_num_set_new_group(backend="nccl")

    @requires_nccl()
    @skip_if_lt_x_gpu(2)
    def test_pass_nccl_options_high_priority_stream(self):
        pg_opts = c10d.ProcessGroupNCCL.Options()
        pg_opts.is_high_priority_stream = True

        store = c10d.FileStore(self.file_name, self.world_size)
        # Test init_process_group accepts options
        dist.init_process_group(
            "nccl",
            world_size=self.world_size,
            rank=self.rank,
            store=store,
            pg_options=pg_opts
        )

        # Test with new_group
        pg = c10d.new_group([0, 1], pg_options=pg_opts)
        # test if the process group constructed with high priority stream
        self.assertTrue(pg.options.is_high_priority_stream)
        # test the process group works as expected
        t = torch.tensor([self.rank + 1] * 10).cuda(self.rank)
        pg.allreduce(t).wait()
        expected_tensor = torch.tensor([3] * 10).cuda(self.rank)
        self.assertEqual(expected_tensor, t)

    @requires_nccl()
    @skip_if_lt_x_gpu(4)
    def test_nccl_barrier(self):
        store = c10d.FileStore(self.file_name, self.world_size)
        c10d.init_process_group(
            backend="nccl", rank=self.rank, world_size=self.world_size, store=store
        )

        t = torch.tensor([self.rank + 1] * 10).cuda(2 * self.rank)
        c10d.all_reduce(t)
        expected_tensor = torch.tensor([3] * 10).cuda(2 * self.rank)
        self.assertEqual(expected_tensor, t)

        # Test with new_group
        pg = c10d.new_group([0, 1])
        t = torch.tensor([self.rank + 1] * 10).cuda(2 * self.rank)
        pg.allreduce(t).wait()
        self.assertEqual(expected_tensor, t)

        pg = c10d.new_group([0])
        if self.rank == 0:
            t = torch.tensor([self.rank + 1] * 10).cuda(2 * self.rank)
            expected_tensor = torch.tensor([self.rank + 1] * 10).cuda(2 * self.rank)
            pg.allreduce(t).wait()
            self.assertEqual(expected_tensor, t)

        pg = c10d.new_group([1])
        if self.rank == 1:
            t = torch.tensor([self.rank + 1] * 10).cuda(2 * self.rank)
            expected_tensor = torch.tensor([self.rank + 1] * 10).cuda(2 * self.rank)
            pg.allreduce(t).wait()
            self.assertEqual(expected_tensor, t)

    @requires_nccl()
    @skip_if_lt_x_gpu(4)
    def test_nccl_barrier_timeout(self):
        store = c10d.FileStore(self.file_name, self.world_size)
        if self.rank == 0:
            with self.assertRaisesRegex(
                    RuntimeError, "Timed out initializing process group"
            ):
                c10d.init_process_group(
                    backend="nccl",
                    rank=self.rank,
                    world_size=self.world_size,
                    store=store,
                    timeout=timedelta(seconds=1),
                )

    @requires_nccl()
    @skip_if_lt_x_gpu(4)
    def test_nccl_barrier_timeout_new_group(self):
        store = c10d.FileStore(self.file_name, self.world_size)
        c10d.init_process_group(
            backend="nccl",
            rank=self.rank,
            world_size=self.world_size,
            store=store,
            timeout=timedelta(seconds=1),
        )

        if self.rank == 0:
            with self.assertRaisesRegex(
                    RuntimeError, "Timed out initializing process group"
            ):
                c10d.new_group([0, 1], timeout=timedelta(seconds=1))

            with self.assertRaisesRegex(
                    RuntimeError, "Timed out initializing process group"
            ):
                c10d.new_group([0], timeout=timedelta(seconds=1))

    @requires_nccl()
    @skip_if_lt_x_gpu(4)
    def test_nccl_barrier_timeout_new_group_non_member(self):
        store = c10d.FileStore(self.file_name, self.world_size)
        c10d.init_process_group(
            backend="nccl",
            rank=self.rank,
            world_size=self.world_size,
            store=store,
            timeout=timedelta(seconds=1),
        )

        if self.rank == 1:
            with self.assertRaisesRegex(
                    RuntimeError, "Timed out initializing process group"
            ):
                c10d.new_group([0, 1], timeout=timedelta(seconds=1))

            with self.assertRaisesRegex(
                    RuntimeError, "Timed out initializing process group"
            ):
                c10d.new_group([0], timeout=timedelta(seconds=1))

    @requires_nccl()
    @skip_if_lt_x_gpu(2)
    def test_nccl_barrier_device_ids(self):
        store = c10d.FileStore(self.file_name, self.world_size)
        c10d.init_process_group(
            backend="nccl", rank=self.rank, world_size=self.world_size, store=store
        )

        c10d.barrier(device_ids=[self.rank])

    @requires_nccl()
    @skip_if_lt_x_gpu(2)
    def test_nccl_barrier_device_ids_function_argument(self):
        store = c10d.FileStore(self.file_name, self.world_size)
        c10d.init_process_group(
            backend="nccl", rank=self.rank, world_size=self.world_size, store=store
        )

        with self.assertRaisesRegex(RuntimeError, "Invalid function argument"):
            c10d.barrier(device_ids=self.rank)


if __name__ == "__main__":
    assert (
        not torch.cuda._initialized
    ), "test_distributed must not have initialized CUDA context on main process"

    run_tests()<|MERGE_RESOLUTION|>--- conflicted
+++ resolved
@@ -12,8 +12,6 @@
 from datetime import timedelta
 from itertools import product
 from unittest import mock
-
-import numpy
 
 import torch
 import torch.distributed as c10d
@@ -1400,7 +1398,7 @@
                 )
 
     def _gpu_model_with_ddp_comm_hook(
-            self, process_group, hook=None, gradient_as_bucket_view=False, state=None
+            self, process_group, hook=None, gradient_as_bucket_view=False, state=None, static_graph=False
     ):
         device_id = gpus_for_rank(self.world_size)[self.rank][0]
         gpu_model = DistributedDataParallel(
@@ -1410,6 +1408,9 @@
             gradient_as_bucket_view=gradient_as_bucket_view,
         )
 
+        if static_graph:
+            gpu_model._set_static_graph()
+
         # Register a DDP communication hook if any.
         if hook is not None:
             gpu_model.register_comm_hook(state, hook)
@@ -1433,7 +1434,7 @@
         # without the comm_hook, result would be 0.25 * torch.ones(2, 2).
         self._run_and_verify_hook(gpu_model, 8, 2 * torch.ones(2, 2))
 
-    def _test_ddp_comm_hook_allreduce_hook_nccl(self, gradient_as_bucket_view=False):
+    def _test_ddp_comm_hook_allreduce_hook_nccl(self, gradient_as_bucket_view=False, static_graph=False):
         """
         This unit test verifies whether a DDP communication hook that just calls
         allreduce gives the same result with the case of no hook registered.
@@ -1449,7 +1450,7 @@
 
         # Get GPU model with allreduce_hook registered.
         gpu_model = self._gpu_model_with_ddp_comm_hook(
-            process_group, allreduce_hook, gradient_as_bucket_view
+            process_group, allreduce_hook, gradient_as_bucket_view, static_graph
         )
 
         # check whether the grads are equal to what DDP without hook would return.
@@ -1573,14 +1574,11 @@
     def test_ddp_comm_hook_allreduce_hook_nccl_grad_is_view(self):
         self._test_ddp_comm_hook_allreduce_hook_nccl(gradient_as_bucket_view=True)
 
-<<<<<<< HEAD
-=======
     @requires_nccl()
     @skip_if_lt_x_gpu(2)
     def test_ddp_comm_hook_allreduce_hook_nccl_static_graph(self):
         self._test_ddp_comm_hook_allreduce_hook_nccl(static_graph=True)
 
->>>>>>> baf05c3f
     @requires_nccl()
     @skip_if_lt_x_gpu(2)
     def test_default_ddp_comm_hooks_nccl_is_view(self):
@@ -1687,8 +1685,8 @@
     class CheckpointOnceModule(nn.Module):
         def __init__(self):
             super().__init__()
-            self.l1 = nn.Linear(2000, 2000)
-            self.l2 = nn.Linear(2000, 2000)
+            self.l1 = nn.Linear(20, 20)
+            self.l2 = nn.Linear(20, 20)
 
         def forward(self, inp):
             x = self.l1(inp)
@@ -1705,26 +1703,37 @@
             x = checkpoint(self.l2, x)
             return x
 
-    def _test_ddp_checkpointing(self, checkpoint_once, process_group, use_bucket_view, find_unused_parameters=False):
+    def _prepare_dummy_data(self):
+        ddp_bs = 16
+        bs = ddp_bs * self.world_size
+        input = torch.rand((bs, 20), device="cuda", requires_grad=True)
+        target = torch.randn((bs, 20), device="cuda")
+        offset = self.rank * ddp_bs
+        ddp_input = input[offset: offset + ddp_bs]
+        ddp_target = target[offset: offset + ddp_bs]
+        return input, ddp_input, target, ddp_target
+
+    def _train_model(self, model, input_var, target, loss, run_checkpoint=False):
+        model.train()
+        if run_checkpoint:
+            output = checkpoint(model, input_var)
+        else:
+            output = model(input_var)
+        l = loss(output, target)
+        l.backward()
+
+    def _test_ddp_checkpointing(
+        self,
+        input_model,
+        process_group,
+        use_bucket_view,
+        find_unused_parameters=False,
+        static_graph=False,
+        run_checkpoint=False
+    ):
         # to reprodce the same training results
         torch.cuda.set_device(self.rank)
         torch.manual_seed(31415)
-<<<<<<< HEAD
-        if checkpoint_once:
-            model = self.CheckpointOnceModule().cuda()
-        else:
-            model = self.CheckpointTwiceModule().cuda()
-        model = nn.parallel.DistributedDataParallel(model,
-                                                    bucket_cap_mb=1,
-                                                    gradient_as_bucket_view=use_bucket_view,
-                                                    device_ids=[self.rank],
-                                                    process_group=process_group,
-                                                    find_unused_parameters=find_unused_parameters)
-        input_tensor = torch.rand((64, 2000), device="cuda", requires_grad=True)
-        output_tensor = model(input_tensor)
-        output_tensor.sum().backward()
-        return model
-=======
         model = copy.deepcopy(input_model).cuda()
         ddp_model = copy.deepcopy(input_model).cuda()
         ddp_model = nn.parallel.DistributedDataParallel(
@@ -1749,23 +1758,18 @@
                 self.assertTrue(i.grad is not None)
                 self.assertTrue(j.grad is not None)
                 self.assertEqual(i.grad, j.grad)
->>>>>>> baf05c3f
 
     # DDP works as expect when layer is checkpointed only once
     @requires_nccl()
-    @unittest.skip("TODO: Test is always failing - https://github.com/pytorch/pytorch/issues/55071")
+    @skip_if_lt_x_gpu(2)
     def test_ddp_checkpointing_once(self):
         store = c10d.FileStore(self.file_name, self.world_size)
         process_group = c10d.ProcessGroupNCCL(store, self.rank, self.world_size)
-        for use_bucket_view in (True, False):
-            model = self._test_ddp_checkpointing(checkpoint_once=True,
-                                                 process_group=process_group,
-                                                 use_bucket_view=use_bucket_view)
-            norm = 0.0
-            for p in model.parameters():
-                self.assertTrue(p.grad is not None)
-                norm += p.grad.norm().item()
-            assert numpy.allclose(norm, 78053), norm
+        for use_bucket_view, static_graph in product((False, True), (False, True)):
+            self._test_ddp_checkpointing(self.CheckpointOnceModule(),
+                                         process_group=process_group,
+                                         use_bucket_view=use_bucket_view,
+                                         static_graph=static_graph)
 
     # DDP will fail when there are unused_parameters in the model
     @requires_nccl()
@@ -1775,13 +1779,20 @@
         process_group = c10d.ProcessGroupNCCL(store, self.rank, self.world_size)
         for use_bucket_view in (True, False):
             with self.assertRaisesRegex(
-                    RuntimeError,
-                    "Expected to mark a variable ready only once.",
+                RuntimeError,
+                "Expected to mark a variable ready only once.",
             ):
-                model = self._test_ddp_checkpointing(checkpoint_once=True,
+                model = self._test_ddp_checkpointing(self.CheckpointOnceModule(),
                                                      process_group=process_group,
                                                      use_bucket_view=use_bucket_view,
-                                                     find_unused_parameters=True)
+                                                     find_unused_parameters=True,
+                                                     static_graph=False)
+            # test passes when static_graph is true
+            model = self._test_ddp_checkpointing(self.CheckpointOnceModule(),
+                                                 process_group=process_group,
+                                                 use_bucket_view=use_bucket_view,
+                                                 find_unused_parameters=True,
+                                                 static_graph=True)
 
     # DDP will fail when the same layer is checkponted twice
     @requires_nccl()
@@ -1791,41 +1802,36 @@
         process_group = c10d.ProcessGroupNCCL(store, self.rank, self.world_size)
         for use_bucket_view in (True, False):
             with self.assertRaisesRegex(
-                    RuntimeError,
-                    "Expected to mark a variable ready only once.",
+                RuntimeError,
+                "Expected to mark a variable ready only once.",
             ):
-                model = self._test_ddp_checkpointing(checkpoint_once=False,
+                model = self._test_ddp_checkpointing(self.CheckpointTwiceModule(),
                                                      process_group=process_group,
                                                      use_bucket_view=use_bucket_view,
-                                                     find_unused_parameters=True)
+                                                     static_graph=False)
+            model = self._test_ddp_checkpointing(self.CheckpointTwiceModule(),
+                                                 process_group=process_group,
+                                                 use_bucket_view=use_bucket_view,
+                                                 static_graph=True)
 
     # DDP works as expected if there is weight sharing among layers
     @requires_nccl()
-    @unittest.skip("TODO: Test is always failing - https://github.com/pytorch/pytorch/issues/55071")
+    @skip_if_lt_x_gpu(2)
     def test_ddp_checkpointing_weight_sharing(self):
         store = c10d.FileStore(self.file_name, self.world_size)
         process_group = c10d.ProcessGroupNCCL(store, self.rank, self.world_size)
         torch.cuda.set_device(self.rank)
-        for use_bucket_view in (True, False):
+        for use_bucket_view, static_graph in product((False, True), (False, True)):
             torch.manual_seed(31415)
-            l1 = nn.Linear(2000, 2000)
-            l2 = nn.Linear(2000, 2000)
+            l1 = nn.Linear(20, 20)
+            l2 = nn.Linear(20, 20)
             l1.weight = l2.weight
-            model = nn.Sequential(l1, l2).cuda()
-            model = nn.parallel.DistributedDataParallel(model,
-                                                        bucket_cap_mb=1,
-                                                        gradient_as_bucket_view=use_bucket_view,
-                                                        device_ids=[self.rank],
-                                                        process_group=process_group)
-            input_tensor = torch.rand((64, 2000), device="cuda", requires_grad=True)
-            output_tensor = checkpoint(model, input_tensor)
-            output_tensor.sum().backward()
-            norm = 0.0
-            for p in model.parameters():
-                self.assertTrue(p.grad is not None)
-                norm += p.grad.norm().item()
-            assert numpy.allclose(norm, 57004), norm
-
+            model = nn.Sequential(l1, l2)
+            self._test_ddp_checkpointing(model,
+                                         process_group=process_group,
+                                         use_bucket_view=use_bucket_view,
+                                         static_graph=static_graph,
+                                         run_checkpoint=True)
 
 @unittest.skipIf(
     TEST_WITH_TSAN,
