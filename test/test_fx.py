import builtins
import contextlib
import copy
import functools
import inspect
import math
import numbers
import operator
import os
import pickle
import sys
import torch
import traceback
import warnings
import unittest
from math import sqrt
from pathlib import Path
from torch.multiprocessing import Process
from torch.testing import FileCheck
from torch.testing._internal.common_methods_invocations import op_db
from torch.testing._internal.common_device_type import ops, onlyCPU, instantiate_device_type_tests
<<<<<<< HEAD
from torch.fx import symbolic_trace, Proxy, Node, GraphModule, Interpreter, Tracer, Transformer, Graph, wrap
=======
import torch.utils._pytree as pytree
import torch.fx._pytree as fx_pytree
from torch.fx import symbolic_trace, Proxy, Node, GraphModule, Interpreter, Tracer, Transformer, Graph, wrap, PH
>>>>>>> 078fadaa
import torch._C._fx
from torch.fx.node import Target, Argument
from torch.fx.passes import shape_prop
from torch.fx.immutable_collections import immutable_dict, immutable_list
from torch.fx.experimental.rewriter import RewritingTracer
from torch.fx.operator_schemas import get_signature_for_torch_op
from copy import deepcopy

from torch.fx.proxy import TraceError

<<<<<<< HEAD
from fx.quantization import Quantizer
=======
>>>>>>> 078fadaa
from fx.test_subgraph_rewriter import TestSubgraphRewriter  # noqa: F401
from fx.test_dce_pass import TestDCE  # noqa: F401
from fx.test_fx_const_fold import TestConstFold  # noqa: F401

from typing import Any, Callable, Dict, NamedTuple, List, Optional, Tuple, Union
from torch.testing._internal.common_utils import run_tests, TEST_WITH_ROCM, IS_WINDOWS, IS_SANDCASTLE, IS_MACOS
from torch.testing._internal.jit_utils import JitTestCase

from fx.named_tup import MyNamedTup

try:
    from torchvision import models as torchvision_models
    HAS_TORCHVISION = True
except ImportError:
    HAS_TORCHVISION = False
skipIfNoTorchVision = unittest.skipIf(not HAS_TORCHVISION, "no torchvision")

class SimpleTest(torch.nn.Module):
    def forward(self, x):
        return torch.relu(x + 3.0)

def a_non_torch_leaf(a, b):
    return a + b

# Test wrap() passing both a function name as well as a function
# directly
def a_lifted_leaf(a, b):
    return a[0] + a[1] + b

wrap('a_lifted_leaf')
# Test wrapping twice doesn't break anything
wrap('a_lifted_leaf')

def a_lifted_leaf2(a, b):
    return a[0] + a[1] + b

wrap(a_lifted_leaf2)

wrap('len')

@wrap
def wrapped_via_decorator(a):
    return a + 1


real_wrapped_via_decorator = wrapped_via_decorator
real_a_lifed_leaf = a_lifted_leaf
real_a_lifed_leaf2 = a_lifted_leaf2
_sqrt = sqrt

wrap('wrapper_fn')

def wrapper_fn(x):
    return torch.foo(x)

class Pair(NamedTuple):
    x : torch.Tensor
    y : torch.Tensor

# for testing pytrees
class Foo(object):  # noqa: B209
    def __init__(self, a, b):
        self.a = a
        self.b = b

class TestFX(JitTestCase):
    def setUp(self):
        if TEST_WITH_ROCM or IS_SANDCASTLE or IS_WINDOWS or IS_MACOS:
            return
        torch_root = Path(__file__).resolve().parent.parent
        p = torch_root / 'build' / 'lib' / 'libtorchbind_test.so'
        torch.ops.load_library(str(p))

    def checkGraphModule(self, m: torch.nn.Module, args, kwargs=None):
        """Check that an nn.Module's results match the GraphModule version
        for a given set of args/kwargs.
        """
        kwargs = kwargs if kwargs else {}
        ref_outs = m(*args, **kwargs)
        gm = symbolic_trace(m)
        gm.graph.lint()
        test_outs = gm(*args, **kwargs)
        self.assertEqual(ref_outs, test_outs)

    def test_graph_module(self):
        class MySub(torch.nn.Module):
            def __init__(self):
                super().__init__()
                self.w = torch.nn.Parameter(torch.rand(4, 3))

            def forward(self, x):
                return self.w + x

        class MyModule(torch.nn.Module):
            def __init__(self):
                super().__init__()
                self.lin = torch.nn.Linear(4, 3)
                self.sub_mod = MySub()
                self.w = torch.nn.Parameter(torch.rand(3))

            def forward(self, A, B, c):
                t = torch.sigmoid(A) + self.lin(c)
                return self.sub_mod(t.data + self.w + t + 1 - A + B // A + -A + A.add(B, alpha=3))

        m = MyModule()
        gm = symbolic_trace(m)

        ms = torch.jit.script(gm)

        class M2(torch.nn.Module):
            def forward(self, A):
                m, idx = torch.max(A, 0)
                return m + 1, idx + 1

        m2 = M2()
        gm2 = symbolic_trace(m2)

        class T(torch.nn.Module):

            def forward(self, A, b=4, *args, c=5, **kwargs):
                x = A + 1 + args[0] + kwargs['3']
                return x

        t = T()
        symbolic_trace(t)

    def test_custom_import(self):
        graph = torch.fx.Graph()
        a = graph.placeholder('x')
        b = graph.placeholder('y')
        c = graph.call_function(a_non_torch_leaf, (a, b))
        d = graph.call_function(torch.sin, (c,))
        graph.output(d)
        gm = GraphModule(torch.nn.Module(), graph)
        x, y = torch.rand(1), torch.rand(1)
        self.assertEqual(torch.sin(x + y), gm(x, y))

    def test_args_kwargs(self):
        class T(torch.nn.Module):
            def forward(self, *args, **kwargs):
                x = args[0] + kwargs['foo']
                return x

        t = T()
        self.checkGraphModule(t, (torch.rand(1), torch.rand(1)), {'foo': torch.rand(1)})

    def test_args_kwargs_no_self(self):
        class T(torch.nn.Module):
            def forward(*args, **kwargs):  # noqa: B902
                self = args[0]
                return torch.relu(args[1])

        t = T()
        with self.assertRaisesRegex(RuntimeError, r'cannot be part of \*args expansion'):
            self.checkGraphModule(t, (torch.rand(1), torch.rand(1)), {'foo': torch.rand(1)})

    def test_fx_shifts(self):
        class MyModule(torch.nn.Module):
            def forward(self, x):
                return x << 3, x >> 3

        input = torch.LongTensor(10).random_(0, 1024)

        m = MyModule()
        self.checkGraphModule(m, (input,))

    def test_dict(self):
        class MyDictMod(torch.nn.Module):
            def forward(self, d):
                return d['3'].relu(), {'4' : d['3'].neg()}

        input_dict = {'3': torch.rand(3, 4)}
        m = MyDictMod()

        self.checkGraphModule(m, (input_dict,))

    def test_disallow_override(self):
        # Custom delegate to disallow in-place tensor operations
        class NoMutableCallTracer(Tracer):
            def create_node(self, kind : str, target : Union[str, Callable],
                            args : Tuple[Argument, ...], kwargs : Dict[str, Any], name : Optional[str] = None,
                            type_expr : Optional[Any] = None) -> Node:
                name = target if isinstance(target, str) else torch.typename(target)
                if name[-1] == '_':
                    raise RuntimeError('In-place operations are not supported')
                return super().create_node(kind, target, args, kwargs, name)

        # Test method
        class MyInplaceMod(torch.nn.Module):
            def forward(self, x):
                x.add_(3.0)
                return x

        m = MyInplaceMod()

        with self.assertRaisesRegex(RuntimeError, 'In-place operations'):
            NoMutableCallTracer().trace(m)

        # Test free function
        class MyInplaceMod2(torch.nn.Module):
            def forward(self, x):
                torch.log_(x)
                return x
        m2 = MyInplaceMod2()
        with self.assertRaisesRegex(RuntimeError, 'In-place operations'):
            NoMutableCallTracer().trace(m2)

        # Test symbolic node as an arg
        class MyInplaceMod3(torch.nn.Module):
            def forward(self, x):
                y = torch.ones(3, 4)
                y.add_(x)
                return x
        m3 = MyInplaceMod3()
        with self.assertRaisesRegex(RuntimeError, 'In-place operations'):
            NoMutableCallTracer().trace(m3)

    def test_leaf_module(self):
        # Custom delegate to make it so that there are no leaf modules, everything
        # should get traced through
        class NoLeafModulesTracer(Tracer):
            def is_leaf_module(self, m, qualname):
                return False

        class MyReluMod(torch.nn.Module):
            def __init__(self):
                super().__init__()
                self.relu = torch.nn.ReLU()

            def forward(self, x):
                return self.relu(x)

        mrm = MyReluMod()
        sym = NoLeafModulesTracer().trace(mrm)
        for node in sym.nodes:
            self.assertNotEqual(node.op, 'call_module')
        sym.lint()

    def test_wrap(self):
        self.assertEqual(3 + 4 + 5, a_lifted_leaf((3, 4), 5))

        def to_trace(y):
            return a_lifted_leaf((4, y), 3) + a_lifted_leaf((3, 4), 5) + a_lifted_leaf((y, y), y)

        m = symbolic_trace(to_trace)
        self.assertIn('a_lifted_leaf', m.code)
        self.assertEqual(27, m(2))
        self.assertIs(a_lifted_leaf, real_a_lifed_leaf)

    def test_wrap_fn_directly(self):
        self.assertEqual(3 + 4 + 5, a_lifted_leaf2((3, 4), 5))

        def to_trace(y):
            return a_lifted_leaf2((4, y), 3) + a_lifted_leaf2((3, 4), 5) + a_lifted_leaf2((y, y), y)

        m = symbolic_trace(to_trace)
        self.assertIn('a_lifted_leaf2', m.code)
        self.assertEqual(27, m(2))
        self.assertIs(a_lifted_leaf2, real_a_lifed_leaf2)

    def test_wrapped_via_decorator(self):
        self.assertEqual(wrapped_via_decorator(0), 1)

        def to_trace(y):
            return wrapped_via_decorator(y)

        m = symbolic_trace(to_trace)
        self.assertIn('wrapped_via_decorator', m.code)
        self.assertEqual(m(0), 1)
        self.assertIs(wrapped_via_decorator, real_wrapped_via_decorator)
        self.assertFalse(hasattr(wrapped_via_decorator, "__fx_already_patched"))

    def test_graph_edit_with_proxy(self):
        class M(torch.nn.Module):
            def forward(self, a, b):
                return a + b
        m = M()
        g = symbolic_trace(m).graph
        new_g = torch.fx.Graph()
        val_map : Dict[Node, Node] = {}
        output_val = new_g.graph_copy(g, val_map)
        t = Proxy(output_val)
        # test that we can use proxy objects to generate more graph code later for things that do not need to work with modules.
        new_g.output((t + t).node)
        gm = GraphModule(m, new_g)
        gm.graph.lint()
        self.assertEqual(gm(3, 4), 14)

    def test_graph_unique_names(self):
        class M(torch.nn.Module):
            def forward(self, a, b):
                return a + b
        m = M()
        g = symbolic_trace(m).graph
        new_g = torch.fx.Graph()
        val_map : Dict[Node, Node] = {}
        output_val = new_g.graph_copy(g, val_map)
        t = Proxy(output_val)
        # test that we can use proxy objects to generate more graph code later for things that do not need to work with modules.
        new_g.output((t + t).node)
        gm = GraphModule(m, new_g)
        seen_names : Set[str] = set()
        for node in gm.graph.nodes:
            assert node.name not in seen_names
            seen_names.add(node.name)

    def test_stack_traces(self):
        class M(torch.nn.Module):
            def forward(self, a, b):
                return a + b

        tracer = torch.fx.Tracer()
        tracer.record_stack_traces = True

        graph = tracer.trace(M())
        for node in graph.nodes:
            if node.op == 'output':
                continue
            self.assertTrue(node.stack_trace is not None)
            assert 'test_fx.py' in node.stack_trace

    def test_graph_unique_names_manual(self):
        graph : torch.fx.Graph = torch.fx.Graph()
        a : torch.fx.Node = graph.create_node('placeholder', 'x')
        b : torch.fx.Node = graph.create_node('call_module', 'linear_mod', args=(a,), name='foo_1_1')
        c : torch.fx.Node = graph.create_node('get_attr', 'y_attr', name='foo_1')
        d : torch.fx.Node = graph.create_node('call_function', operator.add, args=(b, c))
        graph.output(d)
        graph2 = torch.fx.Graph()
        val_map : Dict[Node, Node] = {}
        graph2.graph_copy(graph, val_map)
        seen_names : Set[str] = set()
        for node in graph2.nodes:
            assert node.name not in seen_names
            seen_names.add(node.name)

<<<<<<< HEAD
    @skipIfNoTorchVision
    def test_resnet(self):
        resnet = resnet18()
        resnet.train()

        res_graph = symbolic_trace(resnet)
        res_script = torch.jit.script(res_graph)

        ip = torch.rand(1, 3, 224, 224)

        a = resnet(ip)
        b = res_graph(ip)
        c = res_script(ip)
        self.assertEqual(a, b)
        self.assertEqual(a, c)

        quantizer = Quantizer(res_graph)

        for i in range(10):
            quantizer.observe((torch.rand(1, 3, 224, 224),))

        qgraph = quantizer.quantize()
        qgraph.graph.lint()
        qgraph_script = torch.jit.script(qgraph)

        d = qgraph(ip)
        e = qgraph_script(ip)

        assert (a - d).abs().max() < 2
        self.assertEqual(d, e)

=======
>>>>>>> 078fadaa
    def test_unpack(self):
        class M(torch.nn.Module):
            def forward(self, a, b):
                c, d = a
                return c + d + b

        a = (torch.rand(1), torch.rand(1))
        b = torch.rand(1)
        m = M()
        self.checkGraphModule(m, (a, b))

    def test_native_callable(self):
        if TEST_WITH_ROCM or IS_SANDCASTLE or IS_WINDOWS or IS_MACOS:
            raise unittest.SkipTest("non-portable load_library call used in test")
        # This test exercises the case where we use FX to translate from Python
        # code to some native callable object
        #
        # For the purposes of testing, we use ElementwiseInterpreter defined
        # in test_custom_class.cpp.
        #
        # We test that we can
        # 1) Construct a native callable from FX IR
        # 2) Construct a drop-in replacement module that delegates to the
        #    native callable rather than the original code
        # 3) Run both the original code and native callable wrapper with
        #    equivalent results
        # 4) TorchScript compile the native callable wrapper and confirm
        #    equivalent results with the reference
        # 5) TorchScript serialize and deserialize the native callable
        #    and confirm equivalent results with the reference

        # We use this simple Module as a reference computation
        class MySimpleMod(torch.nn.Module):
            def forward(self, x):
                return 3.0 * x + x

        msm = MySimpleMod()

        # This is what a lowering pass might look like: a function that takes
        # a valid nn.Module, symbolically traces it, lowers the Module to some
        # representation, and wraps that representation up into another
        # nn.Module instance that handles dispatch to the compiled/lowered code.
        def lower_to_elementwise_interpreter(orig_mod : torch.nn.Module) -> torch.nn.Module:
            # ===== Stage 1: Symbolic trace the module =====
            mod = symbolic_trace(orig_mod)

            # ===== Stage 2: Lower GraphModule representation to the C++
            #       interpreter's instruction format ======
            instructions = []
            constant_idx = 0
            constants = {}
            fn_input_names = []

            target_to_name = {
                operator.add : "add",
                operator.mul : "mul"
            }

            output_node : Optional[Node] = None
            # For each instruction, create a triple
            # (instruction_name : str, inputs : List[str], output : str)
            # to feed into the C++ interpreter
            for n in mod.graph.nodes:
                target, args, out_name = n.target, n.args, n.name
                assert len(n.kwargs) == 0, "kwargs currently not supported"

                if n.op == 'placeholder':
                    # Placeholders specify function argument names. Save these
                    # for later when we generate the wrapper GraphModule
                    fn_input_names.append(target)
                elif n.op == 'call_function':
                    assert target in target_to_name, "Unsupported call target " + target
                    arg_names = []
                    for arg in args:
                        if not isinstance(arg, Node):
                            # Pull out constants. These constants will later be
                            # fed to the interpreter C++ object via add_constant()
                            arg_name = f'constant_{constant_idx}'
                            constants[arg_name] = torch.tensor(
                                [arg] if isinstance(arg, numbers.Number) else arg)
                            arg_names.append(arg_name)
                            constant_idx += 1
                        else:
                            arg_names.append(arg.name)
                    instructions.append((target_to_name[target], arg_names, out_name))
                elif n.op == 'output':
                    if output_node is not None:
                        raise RuntimeError('Multiple output nodes!')
                    output_node = n
                else:
                    raise RuntimeError('Unsupported opcode ' + n.op)

            interpreter = torch.classes._TorchScriptTesting._ElementwiseInterpreter()
            # Load constants
            for k, v in constants.items():
                interpreter.add_constant(k, v)
            # Specify names for positional input arguments
            interpreter.set_input_names(fn_input_names)
            # Load instructions
            interpreter.set_instructions(instructions)
            # Specify name for single output
            assert isinstance(output_node.args[0], torch.fx.Node)
            interpreter.set_output_name(output_node.args[0].name)

            # ===== Stage 3: Create a wrapper GraphModule around the interpreter =====
            class WrapperModule(torch.nn.Module):
                def __init__(self, interpreter):
                    super().__init__()
                    self.interpreter = interpreter

            wrapper = WrapperModule(interpreter)

            # Create a graph that: 1) Takes function arguments 2) Invokes the interpreter
            # 3) Returns the speficied return value

            # FIXME: The following code could be greatly simplified by symbolic_trace'ing
            # the wrapper with a Tracer that considers the Wrapper instance a root
            # module, however, I can't get `__call__` exposed on TorchBind classes
            # without it messing up Python `hasattr` for some reason. More digging
            # into CPython's implementation of hasattr is probably in order...

            graph = torch.fx.Graph()
            # Add placeholders for fn inputs
            placeholder_nodes = []
            for name in fn_input_names:
                placeholder_nodes.append(graph.create_node('placeholder', name))

            # Get the interpreter object
            interpreter_node = graph.create_node('get_attr', 'interpreter')

            # Add a node to call the interpreter instance
            output_node = graph.create_node(
                op='call_method', target='__call__', args=(interpreter_node, placeholder_nodes))

            # Register output
            graph.output(output_node)

            graph.lint()

            # Return final GraphModule!!!
            return GraphModule(wrapper, graph)


        # Lower GraphModule to C++ interpreter
        lowered = lower_to_elementwise_interpreter(msm)

        # Compare correctness with original module
        x = torch.rand(3, 4)
        ref_out = msm(x)
        test_out = lowered(x)
        torch.testing.assert_allclose(test_out, ref_out)

        # Test TorchScript compilation
        scripted_lowered = torch.jit.script(lowered)
        script_out = scripted_lowered(x)
        torch.testing.assert_allclose(script_out, ref_out)

        # Test TorchScript ser/de
        import_copy = self.getExportImportCopy(scripted_lowered)
        imported_out = import_copy(x)
        torch.testing.assert_allclose(imported_out, ref_out)

    def test_reserved_getattr(self):
        """Ensure that we do not name any nodes with a reserved builtin like `getattr`"""
        class M(torch.nn.Module):
            def forward(self, a):
                return a.foo.bar.baz

        m = M()
        m_g = symbolic_trace(m)
        m_g.graph.lint()
        for node in m_g.graph.nodes:
            self.assertTrue(node.name != "getattr")

    def test_node_tagging(self):
        class TaggingTracer(Tracer):
            def create_node(self, kind : str, target : Union[str, Callable],
                            args : Tuple[Argument, ...], kwargs : Dict[str, Any], name : Optional[str] = None,
                            type_expr : Optional[Any] = None) -> Node:
                n = super().create_node(kind, target, args, kwargs, name)
                n.tag = 'foo'
                return n

        class M(torch.nn.Module):
            def forward(self, a, b):
                return a + b

        m = M()
        g = TaggingTracer().trace(m)
        g.lint()
        for n in g.nodes:
            self.assertTrue(hasattr(n, 'tag'))
            self.assertEqual(n.tag, 'foo')

    def test_tensor_attribute(self):
        class TensorAttribute(torch.nn.Module):
            def __init__(self):
                super().__init__()
                self.tensor = torch.rand(3, 4)

            def forward(self, x):
                return torch.nn.functional.linear(x, self.tensor)

        ta = TensorAttribute()
        traced = symbolic_trace(ta)
        traced(torch.rand(4, 4))

        class WrapperForQualname(torch.nn.Module):
            def __init__(self):
                super().__init__()
                self.ta = TensorAttribute()

            def forward(self, x):
                return torch.nn.functional.linear(x, self.ta.tensor)

        wfq = WrapperForQualname()
        traced2 = symbolic_trace(wfq)
        traced2.graph.lint()
        traced2(torch.rand(4, 4))

    def test_symbolic_trace_sequential(self):
        class Simple(torch.nn.Module):
            def forward(self, x):
                return torch.neg(x)

        seq = torch.nn.Sequential(
            Simple(),
            Simple(),
            Simple()
        )
        traced = symbolic_trace(seq)
        traced.graph.lint()
        x = torch.rand(3, 4)
        self.assertEqual(traced(x), seq(x))

    def test_tensor_constant(self):
        class ConstTensor(torch.nn.Module):
            def forward(self, x):
                return torch.nn.functional.linear(x, torch.zeros(3, 4))

        ct = ConstTensor()
        traced = symbolic_trace(ct)
        traced.graph.lint()
        traced(torch.rand(4, 4))

    def test_pickle_graphmodule(self):
        class Nested(torch.nn.Module):
            def __init__(self):
                super().__init__()
                self.st = torch.nn.Linear(4, 4)

            def forward(self, x):
                return self.st(x)

        n = Nested()
        traced = symbolic_trace(n)
        traced.graph.lint()
        pickled = pickle.dumps(traced)
        loaded = pickle.loads(pickled)
        loaded.graph.lint()
        x = torch.rand(3, 4)
        self.assertEqual(loaded(x), traced(x))

    def test_pickle_custom_import(self):
        graph = torch.fx.Graph()
        a = graph.placeholder('x')
        b = graph.placeholder('y')
        c = graph.call_function(a_non_torch_leaf, (a, b))
        d = graph.call_function(torch.sin, (c,))
        graph.output(d)
        gm = GraphModule(torch.nn.Module(), graph)
        pickled = pickle.dumps(gm)
        loaded = pickle.loads(pickled)
        loaded.graph.lint()
        x, y = torch.rand(1), torch.rand(1)
        self.assertEqual(loaded(x, y), gm(x, y))

    def test_all_input_nodes(self):
        graph : torch.fx.Graph = torch.fx.Graph()
        a : torch.fx.Node = graph.placeholder('x')
        b : torch.fx.Node = graph.call_module('linear_mod', args=(a,))
        c : torch.fx.Node = graph.get_attr('y_attr')
        d : torch.fx.Node = graph.call_function(operator.add, args=(b, c))
        e : torch.fx.Node = graph.call_function(torch.unsqueeze, args=(d, 0))
        graph.output(e)
        graph.lint()

        self.assertEqual(b.all_input_nodes, [a])
        self.assertEqual(c.all_input_nodes, [])
        self.assertEqual(d.all_input_nodes, [b, c])
        self.assertEqual(e.all_input_nodes, [d])

    def test_deepcopy_graphmodule_with_transform(self):
        st = SimpleTest()
        traced = symbolic_trace(st)
        traced.graph.lint()

        def transform(traced):
            new_graph = torch.fx.Graph()
            val_map : Dict[Node, Node] = {}
            output_value = new_graph.graph_copy(traced.graph, val_map)
            relu_out = new_graph.create_node(
                op='call_method', target='neg', args=(output_value,), kwargs={})
            new_graph.output(relu_out)
            return GraphModule(traced, new_graph)
        transformed = transform(traced)
        transformed.graph.lint()
        copied = copy.deepcopy(transformed)
        self.assertNotEqual(id(type(transformed)), id(type(copied)))
        x = torch.randn(3, 4)
        self.assertEqual(copied(x), transformed(x))

    def test_deepcopy_with_submods_params(self):
        class Bar(torch.nn.Module):
            def __init__(self):
                super().__init__()
                self.param = torch.nn.Parameter(torch.rand(3, 4))

            def forward(self, x):
                return torch.relu(x) + self.param

        class Baz(torch.nn.Module):
            def __init__(self):
                super().__init__()
                self.param = torch.nn.Parameter(torch.rand(3, 4))
                self.bar = Bar()

            def forward(self, x):
                return self.bar(x) - self.param

        baz = Baz()
        traced = symbolic_trace(baz)
        traced.graph.lint()
        copied = copy.deepcopy(traced)
        copied.graph.lint()

    def test_unpack_list_better_error(self):
        class SomeArgs(torch.nn.Module):
            def forward(self, a, b):
                return torch.rand(3, 4)

        class UnpacksList(torch.nn.Module):
            def __init__(self):
                super().__init__()
                self.sa = SomeArgs()

            def forward(self, x : list):
                return self.sa(*x)

        ul = UnpacksList()
        with self.assertRaisesRegex(TraceError, 'Proxy object cannot be iterated.'):
            symbolic_trace(ul)

    def test_unpack_dict_better_error(self):
        class SomeKwargs(torch.nn.Module):
            def forward(self, x=3, y=4):
                return torch.rand(3, 4)

        class UnpacksDict(torch.nn.Module):
            def __init__(self):
                super().__init__()
                self.sk = SomeKwargs()

            def forward(self, x : dict):
                return self.sk(**x)

        ud = UnpacksDict()
        with self.assertRaisesRegex(TraceError, 'Proxy object cannot be iterated.'):
            symbolic_trace(ud)

    def test_pretty_print_targets(self):
        # Test that Graph pretty-print prints friendly name for targets
        # in `operator` and `builtins`

        class SomeMod(torch.nn.Module):
            def forward(self, x):
                return torch.add(x.foo + x.bar, 3.0)

        traced = symbolic_trace(SomeMod())
        graph_str = str(traced.graph)
        self.assertIn('builtins.getattr', graph_str)
        self.assertIn('operator.add', graph_str)
        self.assertIn('torch.add', graph_str)

    def test_pretty_print_node(self):
        class M(torch.nn.Module):
            def __init__(self):
                super().__init__()
                self.param: torch.nn.Parameter = torch.nn.Parameter(
                    torch.rand(3, 4))
                self.linear = torch.nn.Linear(4, 5)

            def forward(self, x: torch.Tensor, y: int = 2):
                return self.linear(x[y] + self.param).clamp(min=0.0, max=1.0)

        traced = symbolic_trace(M())

        all_formatted = "\n".join([n.format_node() for n in traced.graph.nodes])

        FileCheck().check("x").check("placeholder") \
            .check("y").check("placeholder") \
            .check("getitem").check("call_function") \
            .check("param").check("get_attr") \
            .check("add").check("call_function") \
            .check("linear").check("call_module") \
            .check("clamp").check("call_method") \
            .run(all_formatted)

    def test_script_tensor_constant(self):
        # TorchScript seems to ignore attributes that start with `__`.
        # We used to call anonymous Tensor values `__tensor_constant*`, but
        # they were getting ignored by script. Now they're called
        # `_tensor_constant*`
        class IHaveATensorConstant(torch.nn.Module):
            def forward(self, x):
                return x + torch.rand(3, 4)

        traced = torch.fx.symbolic_trace(IHaveATensorConstant())
        torch.jit.script(traced)

    def test_torch_fx_len(self):
        class FXLenTest(torch.nn.Module):
            def forward(self, x):
                return len(x)

        traced = symbolic_trace(FXLenTest())
        self.assertEqual(traced(torch.rand(3, 4)), 3)

        # Test scriptability
        scripted = torch.jit.script(FXLenTest())
        self.assertEqual(scripted(torch.rand(3)), 3)

        traced_scripted = torch.jit.script(traced)
        self.assertEqual(traced_scripted(torch.rand(3)), 3)

        # Test non-proxy len
        class FXLenTest2(torch.nn.Module):
            def __init__(self):
                super().__init__()
                self.l = [3, 4, 5]

            def forward(self, x):
                return x + len(self.l)

        traced2 = symbolic_trace(FXLenTest2())
        inp = torch.rand(3, 4)
        self.assertEqual(traced2(inp), inp + 3.0)
        self.assertIs(len, builtins.len)

    def test_sqrt(self):
        class Sqrt1(torch.nn.Module):
            def forward(self, x):
                return sqrt(x.size(0))

        class Sqrt2(torch.nn.Module):
            def forward(self, x):
                return math.sqrt(x.size(0))

        class Sqrt3(torch.nn.Module):
            def forward(self, x):
                return x + math.sqrt(2) + sqrt(2)

        self.checkGraphModule(Sqrt1(), [torch.zeros(8)])
        self.checkGraphModule(Sqrt2(), [torch.zeros(8)])
        self.checkGraphModule(Sqrt3(), [torch.zeros(8)])
        self.assertIs(sqrt, _sqrt)
        self.assertIs(math.sqrt, _sqrt)

    def test_torch_custom_ops(self):
        class M(torch.nn.Module):
            def forward(self, a):
                b = torch.ops.aten.sigmoid(a)
                c = torch.ops.aten.cat([a, b])
                return torch.ops.aten.cat((c, c))
        m = M()
        input = torch.randn(3)
        ref_out = m(input)
        gm = symbolic_trace(m)
        gm.graph.lint()
        out = gm(input)
        self.assertEqual(out, ref_out)

    def test_pickle_torch_custom_ops(self):
        class M(torch.nn.Module):
            def forward(self, a):
                b = torch.ops.aten.sigmoid(a)
                c = torch.ops.aten.cat([a, b])
                return torch.ops.aten.cat((c, c))
        m = M()
        input = torch.randn(3)
        ref_out = m(input)
        gm = symbolic_trace(m)
        gm.graph.lint()
        pickled = pickle.dumps(gm)
        loaded = pickle.loads(pickled)
        self.assertEqual(loaded(input), gm(input))

    def test_pretty_print(self):
        st = SimpleTest()
        traced = symbolic_trace(st)
        traced.graph.lint()
        printed = str(traced)
        assert 'SimpleTest()' in printed
        assert 'torch.relu' in printed

    def test_pretty_print_graph(self):
        class KwargPrintTest(torch.nn.Module):
            def forward(self, x):
                return torch.squeeze(x + 3.0, dim=2)
        st = KwargPrintTest()
        traced = symbolic_trace(st)
        traced.graph.lint()
        stringed = str(traced.graph)
        for s in ['args', 'kwargs', '#users']:
            assert s in stringed

    def test_graph_fns(self):
        g = Graph()
        a = g.placeholder('a')
        b = g.call_module('linear', (a,))
        c = g.get_attr('bias')
        d = g.call_method('add', (b, c))
        e = g.call_function(torch.sin, (d,))
        g.output(e)
        mod = torch.nn.Module()
        mod.linear = torch.nn.Linear(3, 4)
        mod.bias = torch.rand(4)
        gm = GraphModule(mod, g)
        gm.graph.lint()
        input = torch.rand(3)
        r = gm(input)
        ref = torch.sin(mod.linear(input) + mod.bias)
        self.assertEqual(r, ref)

    def test_remove_uses(self):
        g : torch.fx.Graph = Graph()
        x : torch.fx.Node = g.placeholder('x')
        relu : torch.fx.Node = g.call_function(torch.relu, (x,))
        neg : torch.fx.Node = g.call_function(torch.neg, (relu,))
        g.output(neg)

        neg.replace_all_uses_with(relu)
        g.erase_node(neg)

        self.assertTrue(neg not in relu.users)

    def test_nonetype_annotation(self):
        eb = torch.nn.EmbeddingBag(3, 4)
        symbolic_trace(eb)

    def test_pickle_nonetype_annotation(self):
        eb = torch.nn.EmbeddingBag(10, 3, mode='sum')
        traced = symbolic_trace(eb)
        pickled = pickle.dumps(traced)
        loaded = pickle.loads(pickled)
        loaded.graph.lint()
        input = torch.LongTensor([1, 2, 4, 5, 4, 3, 2, 9])
        offsets = torch.LongTensor([0, 4])
        self.assertEqual(loaded(input, offsets), traced(input, offsets))

    def test_return_tuple(self):
        class M(torch.nn.Module):
            def forward(self, x: torch.Tensor) -> Tuple[torch.Tensor, torch.Tensor]:
                return (x, x + x)


        original = M()
        traced = symbolic_trace(original)
        self.assertEqual(traced(torch.ones(1)), original.forward(torch.ones(1)))

    def test_construct_root_dict(self):
        graph : torch.fx.Graph = torch.fx.Graph()
        a : torch.fx.Node = graph.create_node('placeholder', 'x')
        b : torch.fx.Node = graph.create_node('call_module', 'foo.bar.baz', args=(a,))
        c : torch.fx.Node = graph.create_node('get_attr', 'zip.zap.zam')
        d : torch.fx.Node = graph.create_node('call_function', operator.add, args=(b, c))
        graph.output(d)

        linear_mod : torch.nn.Module = torch.nn.Linear(3, 4)
        add_param : torch.Tensor = torch.rand(3, 4)
        gm : torch.fx.GraphModule = torch.fx.GraphModule(
            {'foo.bar.baz': linear_mod, 'zip.zap.zam' : add_param}, graph)
        gm.graph.lint()

        assert 'self.foo.bar.baz' in gm.code

        x : torch.Tensor = torch.rand(3, 3)
        out : torch.Tensor = gm(x)
        ref_out : torch.Tensor = linear_mod(x) + add_param
        self.assertEqual(out, ref_out)

    def test_symbolic_trace_assert(self):

        class AssertsTensorShape(torch.nn.Module):
            def forward(self, x):
                torch._assert(x.shape[1] > 4, "assert_foobar")
                return x

        m = AssertsTensorShape()
        # verify traceability
        traced = symbolic_trace(m)
        # verify assertion on traced model works correctly at runtime
        traced(torch.rand(4, 5))
        with self.assertRaisesRegex(AssertionError, "assert_foobar"):
            traced(torch.rand(4, 3))
        # verify the symbolically traced module is scriptable
        ms = torch.jit.script(m)
        with self.assertRaisesRegex(torch.jit.Error, "assert_foobar"):
            ms(torch.rand(4, 3))

    def test_trace_fn_constant(self):
        some_constant = torch.rand(3, 4)

        def add_const(x):
            return some_constant + x

        traced = symbolic_trace(add_const)

        input = torch.rand(3, 4)
        self.assertEqual(traced(input), add_const(input))

    def test_copy_no_remap(self):
        traced = symbolic_trace(SimpleTest())
        g = traced.graph
        copied = torch.fx.Graph()
        for node in g.nodes:
            copied.node_copy(node)
        with self.assertRaisesRegex(RuntimeError, 'does not belong to this Graph'):
            copied.lint()

    def test_wrong_topo(self):
        graph : torch.fx.Graph = torch.fx.Graph()
        a : torch.fx.Node = graph.create_node('placeholder', 'x')
        b : torch.fx.Node = graph.create_node('call_module', 'foo.bar.baz', args=(a,))
        c : torch.fx.Node = graph.create_node('get_attr', 'zip.zap.zam')
        d : torch.fx.Node = graph.create_node('call_function', operator.add, args=(b, c))
        graph.output(d)
        nodes = list(graph.nodes)
        nodes[3].append(nodes[2])
        with self.assertRaisesRegex(RuntimeError, 'was used before it has been defined'):
            graph.lint()

    def test_example_shape_prop(self):
        class TestCase(torch.nn.Module):
            def __init__(self):
                super().__init__()
                self.attr = torch.randn(3, 4)
                self.submod = torch.nn.Linear(4, 4)

            def forward(self, x):
                return torch.neg(self.submod(x.relu() + self.attr))
        tc = TestCase()
        tc_traced = symbolic_trace(tc)
        ref_out = tc_traced(torch.rand(3, 4))
        shape_prop.ShapeProp(tc_traced).propagate(torch.rand(3, 4))

        # Make sure we're testing all opcodes
        opcodes = set()
        output_shape : Optional[torch.Shape] = None
        output_stride : Optional[Tuple[int]] = None
        for node in tc_traced.graph.nodes:
            opcodes.add(node.op)
            if node.op == 'output':
                output_shape = node.args[0].meta['tensor_meta'].shape
                output_stride = node.args[0].meta['tensor_meta'].stride
        self.assertEqual(opcodes, set(['placeholder', 'get_attr', 'call_function', 'call_method',
                                       'call_module', 'output']))

        # Test shape propogation and make sure results match actual
        self.assertEqual(output_shape, ref_out.shape)
        self.assertEqual(output_stride, ref_out.stride())

    def test_shape_prop_layout(self):
        class ConvTest(torch.nn.Module):
            def __init__(self):
                super().__init__()
                self.conv_mod = torch.nn.Conv2d(5, 5, 3)

            def forward(self, x):
                return self.conv_mod(x)

        # contiguous layout
        test_mod = ConvTest()
        traced = symbolic_trace(test_mod)
        x = torch.randn(5, 5, 224, 224)
        shape_prop.ShapeProp(traced).propagate(x)

        assert(all(node.meta['tensor_meta'].memory_format is torch.contiguous_format
                   for node in traced.graph.nodes))

        x_channels_last = x.contiguous(memory_format=torch.channels_last)
        traced.to(memory_format=torch.channels_last)
        shape_prop.ShapeProp(traced).propagate(x_channels_last)
        for node in traced.graph.nodes:
            # NB: the implementation of conv may not preserve the memory format,
            # unfortunately. The best we can do is just check that the placeholder
            # node is channels-last
            if node.op in {'placeholder'}:
                self.assertEqual(node.meta['tensor_meta'].memory_format, torch.channels_last)

    def test_shape_prop_aggregate(self):
        class ReturnTwo(torch.nn.Module):
            def forward(self, x):
                return (3, torch.sum(x))

        class UnderTest(torch.nn.Module):
            def __init__(self):
                super().__init__()
                self.rt = ReturnTwo()

            def forward(self, x):
                return self.rt(x)

        ut = UnderTest()

        class RTTracer(torch.fx.Tracer):
            def is_leaf_module(self, m, module_qualified_name):
                return type(m) is ReturnTwo

        graph = RTTracer().trace(ut)
        mod = torch.fx.GraphModule(ut, graph)

        shape_prop.ShapeProp(mod).propagate(torch.rand(3, 4))

        for node in mod.graph.nodes:
            if node.op == 'call_module':
                assert 'tensor_meta' in node.meta
                tensor_meta = node.meta['tensor_meta']
                assert tensor_meta[0] == 3
                assert tensor_meta[1].shape == torch.Size([])

    def test_shape_prop_layout_3d(self):
        class ConvTest3d(torch.nn.Module):
            def __init__(self):
                super().__init__()
                self.conv_mod = torch.nn.Conv3d(5, 5, 3)

            def forward(self, x):
                return self.conv_mod(x)

        test_mod_3d = ConvTest3d()
        traced_3d = symbolic_trace(test_mod_3d)
        x_3d = torch.randn(5, 5, 224, 224, 15)
        shape_prop.ShapeProp(traced_3d).propagate(x_3d)
        assert(all(node.meta['tensor_meta'].memory_format is torch.contiguous_format
                   for node in traced_3d.graph.nodes))

        x_channels_last_3d = x_3d.contiguous(memory_format=torch.channels_last_3d)
        traced_3d.to(memory_format=torch.channels_last_3d)
        shape_prop.ShapeProp(traced_3d).propagate(x_channels_last_3d)
        for node in traced_3d.graph.nodes:
            # NB: the implementation of conv may not preserve the memory format,
            # unfortunately. The best we can do is just check that the placeholder
            # node is channels-last
            if node.op in {'placeholder'}:
                self.assertEqual(node.meta['tensor_meta'].memory_format, torch.channels_last_3d)

    def test_interpreter(self):
        class MyModule(torch.nn.Module):
            def __init__(self):
                super().__init__()
                self.param = torch.nn.Parameter(torch.rand(3, 4))
                self.linear = torch.nn.Linear(4, 5)

            def forward(self, x):
                return self.linear(x + self.param).clamp(min=0.0, max=1.0)

        m = MyModule()
        gm = torch.fx.symbolic_trace(m)

        interpreter = Interpreter(gm)
        input = torch.randn(3, 4)
        self.assertEqual(interpreter.run(input), gm(input))
        self.assertEqual(interpreter.run(input), m(input))

    def test_interpreter_run_node_override(self):
        class MyModule(torch.nn.Module):
            def __init__(self):
                super().__init__()
                self.param = torch.nn.Parameter(torch.rand(3, 4))
                self.linear = torch.nn.Linear(4, 5)

            def forward(self, x):
                return self.linear(x + self.param).clamp(min=0.0, max=1.0)

        m = MyModule()
        gm = torch.fx.symbolic_trace(m)

        class RunNodeInterpreter(Interpreter):
            def __init__(self, module):
                super().__init__(module)

            def run_node(self, n : Node) -> Any:
                result = super().run_node(n)
                n.cached_value = result
                return result

        input = torch.randn(3, 4)
        RunNodeInterpreter(gm).run(input)
        for node in gm.graph.nodes:
            assert hasattr(node, 'cached_value')

    def test_interpreter_onthefly_swap(self):

        def fn(x):
            return torch.sigmoid(x).neg()

        gm = torch.fx.symbolic_trace(fn)

        class NegSigmSwapInterpreter(Interpreter):
            def call_function(self, target : Target, args : Tuple, kwargs : Dict) -> Any:
                if target == torch.sigmoid:
                    return torch.neg(*args, **kwargs)
                return super().call_function(n)

            def call_method(self, target : Target, args : Tuple, kwargs : Dict) -> Any:
                if target == 'neg':
                    call_self, *args_tail = args
                    return call_self.sigmoid(*args_tail, **kwargs)
                return super().call_method(n)

        input = torch.randn(3, 4)
        result = NegSigmSwapInterpreter(gm).run(input)
        self.assertEqual(result, torch.neg(input).sigmoid())

    def test_interpreter_partial_eval(self):
        class MyModule(torch.nn.Module):
            def __init__(self):
                super().__init__()
                self.param = torch.nn.Parameter(torch.rand(3, 4))
                self.linear = torch.nn.Linear(4, 5)

            def forward(self, x):
                return self.linear(x + self.param).clamp(min=0.0, max=1.0)

        gm = torch.fx.symbolic_trace(MyModule())
        interp = Interpreter(gm)
        env = {}
        for node in gm.graph.nodes:
            if node.op == 'call_module' and node.target == 'linear':
                env[node] = torch.arange(0, 12, 1).reshape(3, 4) - 6.0
                break
        assert len(env) == 1
        x = torch.randn(3, 4)
        result = interp.run(x, initial_env=env)
        self.assertEqual(result, (torch.arange(0, 12, 1).reshape(3, 4) - 6.0).clamp(0.0, 1.0))

    def test_interpreter_star_args(self):
        def with_star_args(x, *args):
            return x + args[0]

        gm = torch.fx.symbolic_trace(with_star_args)
        interp = Interpreter(gm)
        result = interp.run(torch.ones(3, 4), torch.ones(3, 4), torch.rand(3, 4))
        self.assertEqual(result, torch.ones(3, 4) * 2.0)

    @skipIfNoTorchVision
    def test_interpreter_noop_resnet18(self):
<<<<<<< HEAD
        rn18 = resnet18()
=======
        rn18 = torchvision_models.resnet18()
>>>>>>> 078fadaa
        transformed = torch.fx.Transformer(symbolic_trace(rn18)).transform()
        inp = torch.randn(5, 3, 224, 224)
        self.assertEqual(transformed(inp), rn18(inp))

    @skipIfNoTorchVision
    def test_interpreter_gc_values(self):
<<<<<<< HEAD
        rn18 = resnet18()
=======
        rn18 = torchvision_models.resnet18()
>>>>>>> 078fadaa
        interp = Interpreter(symbolic_trace(rn18))
        inp = torch.rand(5, 3, 224, 224)
        out = interp.run(inp)
        env_key_names = set(n.name for n in interp.env.keys())
        self.assertEqual(env_key_names, set(['output']))

    def test_transformer_noop(self):
        class MyModule(torch.nn.Module):
            def __init__(self):
                super().__init__()
                self.param = torch.nn.Parameter(torch.rand(3, 4))
                self.linear = torch.nn.Linear(4, 5)

            def forward(self, x):
                return self.linear(x + self.param).clamp(min=0.0, max=1.0)

        m = MyModule()
        gm = torch.fx.symbolic_trace(m)

        new_gm = Transformer(gm).transform()

        input = torch.randn(3, 4)
        self.assertEqual(new_gm(input), gm(input))

    def test_transformer_op_swap(self):

        def fn(x):
            return torch.sigmoid(x).neg()

        gm = torch.fx.symbolic_trace(fn)

        class NegSigmSwapXformer(Transformer):
            def call_function(self, target : Target, args : Tuple, kwargs : Dict) -> Any:
                if target == torch.sigmoid:
                    return torch.neg(*args, **kwargs)
                return super().call_function(n)

            def call_method(self, target : Target, args : Tuple, kwargs : Dict) -> Any:
                if target == 'neg':
                    call_self, *args_tail = args
                    return call_self.sigmoid(*args_tail, **kwargs)
                return super().call_method(n)

        transformed = NegSigmSwapXformer(gm).transform()
        input = torch.randn(3, 4)
        self.assertEqual(transformed(input), torch.neg(input).sigmoid())

    def test_transformer_multi_outputs(self):
        class MyModule(torch.nn.Module):
            def __init__(self):
                super().__init__()
                self.param = torch.nn.Parameter(torch.rand(3, 4))
                self.linear = torch.nn.Linear(4, 5)

            def forward(self, x):
                x = x + self.param
                out = self.linear(x)
                return x, out

        m = MyModule()
        gm = torch.fx.symbolic_trace(m)

        new_gm = Transformer(gm).transform()

        input = torch.randn(3, 4)
        self.assertEqual(new_gm(input), gm(input))

    def test_fn_type_annotations(self):
        class Foo(torch.nn.Module):
            def forward(self, p : Pair, z : torch.Tensor, i : int) -> Dict[str, torch.Tensor]:
                return {'a': p.x + p.y + z + i}

        foo_scripted = torch.jit.script(Foo())
        foo_scripted(Pair(torch.rand(5), torch.rand(5)), torch.rand(5), 3)

        fxed = symbolic_trace(Foo())
        fxed_scripted = torch.jit.script(fxed)
        fxed_scripted(Pair(torch.rand(5), torch.rand(5)), torch.rand(5), 3)

    def test_fn_type_annotation_empty(self):
        def forward(a : List[torch.Tensor]):
            return a[0]
        torch.jit.script(symbolic_trace(forward))

    def test_wrapped_method(self):
        def wrap_with_relu(fn):
            @functools.wraps(fn)
            def wrapper(*args, **kwargs):
                return torch.relu(fn(*args, **kwargs))
            return wrapper

        class Foo(torch.nn.Module):
            @wrap_with_relu
            def forward(self, x, w):
                return torch.matmul(x, w)

        f = Foo()
        traced = symbolic_trace(f)
        x, w = torch.rand(3, 4), torch.rand(4, 4)
        self.assertTrue(any(n.target == torch.relu for n in traced.graph.nodes))

    def test_empty_graph_codegen(self):
        graph = torch.fx.Graph()
        gm = torch.fx.GraphModule(torch.nn.Module(), graph)
        self.assertEqual(gm(), None)

    def test_sequential(self):
        m = torch.nn.Sequential(torch.nn.Conv2d(1, 1, 1))
        gm = torch.fx.symbolic_trace(m)
        gm_copy = copy.deepcopy(gm)

    def test_ctx_mgr(self):
        @contextlib.contextmanager
        def do_nothing():
            yield

        class M(torch.nn.Module):
            def __init__(self):
                super().__init__()

            @do_nothing()
            def forward(self, x):
                return torch.relu(x)

        m = M()
        self.checkGraphModule(m, (torch.rand(3, 4),))

    def test_typename_print(self):
        graph : torch.fx.Graph = torch.fx.Graph()
        x : torch.fx.Node = graph.create_node('placeholder', 'x')
        b : torch.fx.Node = graph.create_node('call_function', target=torch.relu, args=(x,),
                                              type_expr=List[float])
        output : torch.fx.Node = graph.output(b)
        self.assertTrue('typing.List[float]' in str(graph))

    def test_ellipsis(self):
        class M(torch.nn.Module):
            def __init__(self):
                super().__init__()

            def forward(self, x, y):
                return x + y[:, 1:10, ...]

        traced = symbolic_trace(M())
        x, y = torch.rand(5, 9, 3, 4), torch.rand(5, 15, 3, 4)
        self.assertEqual(traced(x, y), x + y[:, 1:10, ...])

    def test_inf_nan(self):
        class FooMod(torch.nn.Module):
            def forward(self, x):
                return x + float('inf'), x + float('-inf'), x + float('nan')

        fm = FooMod()
        self.checkGraphModule(fm, (torch.rand(3, 4),))

    def test_inf_nan_kwds(self):
        graph : torch.fx.Graph = torch.fx.Graph()
        x : torch.fx.Node = graph.create_node('placeholder', 'x')
        b : torch.fx.Node = graph.create_node('call_function', operator.add, (x, float('inf')), {}, name='inf')
        c : torch.fx.Node = graph.create_node('call_function', operator.add, (x, float('nan')), {}, name='nan')
        graph.output((b, c))

        gm = torch.fx.GraphModule(torch.nn.Module(), graph)
        x = torch.rand(3, 4)
        self.assertEqual(gm(x), (x + float('inf'), x + float('nan')))

    def test_deepcopy_recursion_depth(self):
        depth = sys.getrecursionlimit() + 20

        g = torch.fx.Graph()
        x = g.placeholder('x')
        for i in range(depth):
            x = g.call_function(torch.relu, (x,))
        g.output(x)

        copied_graph = copy.deepcopy(g)

        val_map = {}
        for orig_node, new_node in zip(g.nodes, copied_graph.nodes):
            val_map[orig_node] = new_node

        for orig_node, new_node in zip(g.nodes, copied_graph.nodes):
            orig_users = set(orig_node.users.keys())
            orig_users_equiv = set(val_map[u] for u in orig_users)
            new_users = set(new_node.users.keys())
            self.assertEqual(orig_users_equiv, new_users)

    @skipIfNoTorchVision
    def test_replace_uses(self):
        rn18 = torchvision_models.resnet18()

        class LowerReluTracer(torch.fx.Tracer):
            def is_leaf_module(self, m : torch.nn.Module, qualname : str):
                if isinstance(m, torch.nn.ReLU):
                    return False
                return super().is_leaf_module(m, qualname)

        rn18_traced = GraphModule(rn18, LowerReluTracer().trace(rn18))

        to_erase = []
        for node in rn18_traced.graph.nodes:
            if node.op == 'call_function' and node.target in [torch.relu, torch.nn.functional.relu]:
                kwargs = node.kwargs.copy()
                # Neg doesn't have in-place
                kwargs.pop('inplace')
                with rn18_traced.graph.inserting_before(node):
                    new_node = rn18_traced.graph.call_function(
                        the_function=torch.neg, args=node.args, kwargs=node.kwargs)
                node.replace_all_uses_with(replace_with=new_node)
                to_erase.append(node)

        for node in to_erase:
            rn18_traced.graph.erase_node(node)


    def test_replace_input(self):
        graph : torch.fx.Graph = torch.fx.Graph()
        x : torch.fx.Node = graph.create_node('placeholder', 'x')
        y : torch.fx.Node = graph.create_node('placeholder', 'y')
        b : torch.fx.Node = graph.create_node('call_function', target=torch.relu, args=(x,))
        output : torch.fx.Node = graph.output(b)

        b.replace_input_with(x, y)

        gm = torch.fx.GraphModule(torch.nn.Module(), graph)

        input_x = torch.randn(33, 44)
        input_y = torch.randn(11, 22)
        self.assertEqual(gm(input_x, input_y), torch.relu(input_y))

    def test_insertion_point(self):
        graph : torch.fx.Graph = torch.fx.Graph()
        x : torch.fx.Node = graph.create_node('placeholder', 'x')
        b : torch.fx.Node = graph.create_node('call_function', target=torch.relu, args=(x,))
        output : torch.fx.Node = graph.output(b)

        with graph.inserting_before(b):
            neg : torch.fx.Node = graph.call_function(the_function=torch.neg, args=(x,))
            _, *relu_args = b.args
            b.args = (neg, *relu_args)

        gm = torch.fx.GraphModule(torch.nn.Module(), graph)

        input = torch.randn(33, 44)
        self.assertEqual(gm(input), torch.relu(torch.neg(input)))


    def test_move_before(self):
        graph : torch.fx.Graph = torch.fx.Graph()
        x : torch.fx.Node = graph.create_node('placeholder', 'x')
        b : torch.fx.Node = graph.create_node('call_function', target=torch.relu, args=(x,))
        output : torch.fx.Node = graph.output(b)

        neg : torch.fx.Node = graph.call_function(the_function=torch.neg, args=(x,))
        _, *relu_args = b.args
        b.args = (neg, *relu_args)
        b.prepend(neg)

        gm = torch.fx.GraphModule(torch.nn.Module(), graph)

        input = torch.randn(33, 44)
        self.assertEqual(gm(input), torch.relu(torch.neg(input)))

    def test_erase_node_error(self):
        st = SimpleTest()
        traced = symbolic_trace(st)

        for node in traced.graph.nodes:
            # Test deleting with uses both in another Node and at the output
            if node.target in [operator.add, torch.relu]:
                with self.assertRaisesRegex(RuntimeError, 'but it still had .* users in the graph'):
                    traced.graph.erase_node(node)

    def test_copy_it(self):
        d = immutable_dict([(3, 4), (5, 6)])
        l = immutable_list([(3, 4), (5, 6)])

        self.assertEqual(d, deepcopy(d))
        self.assertEqual(l, deepcopy(l))

    def test_get_torch_func_signature(self):
        for key in dir(torch):
            obj = getattr(torch, key)
            if callable(obj):
                schemas = get_signature_for_torch_op(obj)

    def test_find_uses(self):
        graph = torch.fx.Graph()
        x = torch.fx.Proxy(graph.placeholder('x'))

        y = torch.relu(x)
        z = x + x
        u = torch.neg(x)
        graph.output((y + z + u).node)
        graph.lint()

        users_of_x = x.node.users
        self.assertEqual(len(users_of_x), 3)
        expected_ops = set(['relu', 'add', 'neg'])
        for use in users_of_x:
            assert any(use.name.startswith(prefix) for prefix in expected_ops)

    def test_inline_graph(self):
        class InlineInto(torch.nn.Module):
            def forward(self, x):
                return torch.relu(x)

        class ToInline(torch.nn.Module):
            def forward(self, x):
                return torch.neg(x)

        inline_into = symbolic_trace(InlineInto())
        to_inline = symbolic_trace(ToInline())

        combined_graph = torch.fx.Graph()
        output_node = combined_graph.graph_copy(inline_into.graph, {})

        input_node = list(to_inline.graph.nodes)[0]
        assert input_node and input_node.op == 'placeholder'

        val_map = {input_node : output_node}
        output = combined_graph.graph_copy(to_inline.graph, val_map)
        combined_graph.output(output)

        combined_module = torch.fx.GraphModule(torch.nn.Module(), combined_graph)

        input = torch.rand(3, 4)
        self.assertEqual(combined_module(input), input.relu().neg())

    def test_multi_insert_point(self):
        graph = torch.fx.Graph()
        x = torch.fx.Proxy(graph.placeholder('x'))
        relu = torch.relu(x)

        with graph.inserting_before(relu.node):
            y = torch.neg(x)
            z = torch.tanh(y)

        graph.output((relu.node, z.node))
        graph.lint()

        expected_ops = ['x', 'neg', 'tanh', 'relu']
        for node, expected in zip(graph.nodes, expected_ops):
            assert expected in node.name

    def test_reassign_args_kwargs_uses(self):
        graph = torch.fx.Graph()
        x, y = Proxy(graph.placeholder('x')), Proxy(graph.placeholder('y'))
        z = x + y
        zed = z + z + z
        graph.output(zed.node)
        graph.lint()

        # zed = z + z + z -> zed = z + z + x
        zed.node.args = (zed.node.args[0], x.node)
        self.assertEqual(x.node.users.keys(), [z.node, zed.node])

        # z = x + y -> z = y + y
        z.node.args = (y.node, y.node)
        self.assertEqual(x.node.users.keys(), [zed.node])

    def test_trace_function(self):
        def foo(x, y):
            return torch.relu(x) + y

        x, y = torch.randn(3, 4), torch.randn(3, 4)
        self.checkGraphModule(foo, (x, y))

    def test_trace_dict_int_keys(self):
        class ModWithDictArg(torch.nn.Module):
            def forward(self, d : Dict[int, torch.Tensor]):
                return d[42]

        class CallsModWithDict(torch.nn.Module):
            def __init__(self):
                super().__init__()
                self.m = ModWithDictArg()

            def forward(self, x):
                return self.m({42: x})

        class MyTracer(torch.fx.Tracer):
            def is_leaf_module(self, m: torch.nn.Module, module_qualified_name : str) -> bool:
                return isinstance(m, ModWithDictArg)

        traced_graph = MyTracer().trace(CallsModWithDict())

    def test_trace_dict_proxy_keys(self):
        class ModWithDictArg(torch.nn.Module):
            def forward(self, d : Dict[torch.Tensor, torch.Tensor]):
                return d[42]

        class CallsModWithDict(torch.nn.Module):
            def __init__(self):
                super().__init__()
                self.m = ModWithDictArg()

            def forward(self, x):
                return self.m({x: x})

        class MyTracer(torch.fx.Tracer):
            def is_leaf_module(self, m: torch.nn.Module, module_qualified_name : str) -> bool:
                return isinstance(m, ModWithDictArg)

        with self.assertRaisesRegex(RuntimeError, 'cannot contain a Node'):
            traced_graph = MyTracer().trace(CallsModWithDict())

    def test_direct_param_use(self):
        class TransposeTest(torch.nn.Module):
            def __init__(self):
                super().__init__()
                self.b = torch.nn.Parameter(torch.rand(4, 3))

            def forward(self, x):
                return self.b

        class Foo(torch.nn.Module):
            def __init__(self):
                super().__init__()
                self.a = TransposeTest()

            def forward(self, x):
                return self.a.b, self.a.b.t(), self.a.b.view(12)

        traced = torch.fx.symbolic_trace(Foo())
        assert(all('constant' not in node.target for node in traced.graph.nodes))

    def test_single_default_arg(self):
        class M(torch.nn.Module):
            def __init__(self):
                super().__init__()

            def forward(self, y=1):
                return y

        m = M()
        self.checkGraphModule(m, ())
        self.checkGraphModule(m, (3,))

    def test_multiple_default_args(self):
        class M(torch.nn.Module):
            def __init__(self):
                super().__init__()

            def forward(self, y=1, z=2):
                return y + z

        m = M()
        self.checkGraphModule(m, ())
        self.checkGraphModule(m, (3,))
        self.checkGraphModule(m, (3, 4))

    def test_regular_and_default_args(self):
        class M(torch.nn.Module):
            def __init__(self):
                super().__init__()

            def forward(self, x, y=1):
                return x + y

        m = M()
        self.checkGraphModule(m, (2,))
        self.checkGraphModule(m, (2, 3))

    def test_string_literal_return(self):
        class M(torch.nn.Module):
            def __init__(self):
                super().__init__()

            def forward(self):
                return "foo"

        m = M()
        self.checkGraphModule(m, ())

    def test_namedtuple_return_qualname(self):
        class NamedTupReturn(torch.nn.Module):
            def forward(self, x):
                return MyNamedTup(x, x)

        traced = symbolic_trace(NamedTupReturn())
        input = torch.rand(3, 4)
        self.assertEqual(traced(input), MyNamedTup(input, input))

    def test_update_args_kwargs_yells_at_you(self):
        symtraced = symbolic_trace(SimpleTest())
        node = next(iter(symtraced.graph.nodes))
        with self.assertRaisesRegex(AttributeError, '__update_args_kwargs'):
            node.__update_args_kwargs((), {})

    def test_torchbind_class_attribute_in_fx(self):
        if TEST_WITH_ROCM or IS_SANDCASTLE or IS_WINDOWS or IS_MACOS:
            self.skipTest("torch.classes._TorchScriptTesting._StackString is registered, skipping")

        class FooBar1234(torch.nn.Module):
            def __init__(self):
                super(FooBar1234, self).__init__()
                self.f = torch.classes._TorchScriptTesting._StackString(["3", "4"])

            def forward(self):
                return self.f.top()

        m = FooBar1234()
        self.checkGraphModule(m, ())

    def test_torchbind_class_attribute_in_fx_tensor_arg(self):
        if TEST_WITH_ROCM or IS_SANDCASTLE or IS_WINDOWS or IS_MACOS:
            self.skipTest("torch.classes._TorchScriptTesting._ReLUClass is registered, skipping")

        class FooBar2341(torch.nn.Module):
            def __init__(self):
                super(FooBar2341, self).__init__()
                self.f = torch.classes._TorchScriptTesting._ReLUClass()

            def forward(self, x):
                return self.f.run(x)

        m = FooBar2341()

        traced = symbolic_trace(m)
        input = torch.randn(3, 4)
        self.assertEqual(traced(input), m(input))

        self.assertTrue(any(n.op == 'call_method' for n in traced.graph.nodes))

    def test_script_method_trace(self):
        class Scripted(torch.nn.Module):
            def forward(self, x):
                return torch.relu(x)

        class Holder(torch.nn.Module):
            def __init__(self):
                super().__init__()
                self.s = torch.jit.script(Scripted())

            def forward(self, x):
                return self.s(x)

        h = Holder()
        traced = symbolic_trace(h)
        input = torch.randn(3, 4)
        self.assertEqual(traced(input), h(input))

        self.assertTrue(any(n.op == 'call_method' for n in traced.graph.nodes))

    def test_namedtuple_return_trace(self):
        class NamedTupReturn(torch.nn.Module):
            def forward(self, x):
                return Pair(x, x)

        traced = symbolic_trace(NamedTupReturn())
        input = torch.rand(3, 4)
        self.assertEqual(traced(input), Pair(input, input))

    def test_return_type_exists(self):
        class ReturnTypeModule(torch.nn.Module):
            def other(self, x: List[str]) -> List[str]:
                return x

            def forward(self, x: List[str]) -> List[str]:
                return self.other(x)

        traced = symbolic_trace(ReturnTypeModule())
        self.assertIn("-> typing_List[str]", traced._code)
        scripted = torch.jit.script(traced)
        self.assertIn("-> List[str]", scripted.code)

    def getitem_inner(self):
        class GetItemBase(torch.nn.Module):
            def __init__(self):
                super().__init__()
                self.register_buffer('pe', torch.randn(8, 8))

        class GetItem1(GetItemBase):
            def forward(self, x):
                return self.pe[:, :x.size(0)]

        class GetItem2(GetItemBase):
            def forward(self, x):
                return self.pe[x.size(0)]

        class GetItem3(GetItemBase):
            def forward(self, x):
                return self.pe[4]  # fx creates `self._tensor_constant0` here

        self.checkGraphModule(GetItem1(), [torch.zeros(4)])
        self.checkGraphModule(GetItem2(), [torch.zeros(4)])
        self.checkGraphModule(GetItem3(), [torch.zeros(4)])

    @unittest.skipUnless(os.environ.get("FX_PATCH_GETITEM") == "1",
                         "Will be checked in test_getitem_subproc")
    def test_getitem(self):
        self.getitem_inner()

    def test_getitem_subproc(self):
        # need to run this test in a subproc to work around:
        #   https://github.com/pytorch/pytorch/issues/50710
        proc = Process(target=run_getitem_target)
        proc.start()
        proc.join()
        self.assertEqual(proc.exitcode, 0)


    def test_user_friendly_call_provenance_with_function(self):
        def fn(x):
            return wrapper_fn(x)

        traced = torch.fx.symbolic_trace(fn)

        with self.assertRaisesRegex(RuntimeError, "'wrapper_fn' is "
                                    "being compiled since it was called"
                                    " from 'fn.forward'"):
            scripted = torch.jit.script(traced)

    def test_user_friendly_call_provenance_with_module(self):
        class M(torch.nn.Module):
            def forward(self, x):
                return wrapper_fn(x)

        traced = torch.fx.symbolic_trace(M())

        with self.assertRaisesRegex(RuntimeError, "'wrapper_fn' is "
                                    "being compiled since it was called"
                                    " from 'M.forward'"):
            scripted = torch.jit.script(traced)

    def test_snake_case(self):
        class M(torch.nn.Module):
            def __init__(self):
                super(M, self).__init__()
                self.activations = torch.nn.ModuleDict([
                    ["snake_case", torch.nn.ReLU()],
                    ["PascalCase", torch.nn.LeakyReLU()],
                    ["ALL_CAPS", torch.nn.PReLU()]
                ])

            def forward(self, x):
                a = self.activations["snake_case"](x)
                b = self.activations["PascalCase"](x)
                c = self.activations["ALL_CAPS"](x)
                return a, b, c

        traced = symbolic_trace(M())

        check = [
            ("activations_snake_case", "activations.snake_case"),
            ("activations_pascal_case", "activations.PascalCase"),
            ("activations_all_caps", "activations.ALL_CAPS")
        ]

        i = 0
        for node in traced.graph.nodes:
            if node.op == "placeholder" or node.op == "output":
                continue
            name = check[i][0]
            target = check[i][1]
            self.assertEqual(name, node.name)
            self.assertEqual(target, node.target)
            i += 1
        self.assertEqual(i, 3)

    def test_no_mutation(self):
        from torch.fx.immutable_collections import immutable_list
        x = immutable_list([3, 4])
        with self.assertRaisesRegex(NotImplementedError, "new_args"):
            x[0] = 4

    def test_partial_trace(self):
        class Foo(torch.nn.Module):
            def forward(self, x, y):
                if y:
                    return 2 * x
                else:
                    return x
        mod = Foo()
        mod_true = symbolic_trace(mod, concrete_args={'y': True})
        mod_false = symbolic_trace(mod, concrete_args={'y': False})
<<<<<<< HEAD
        self.assertEqual(mod_true(3), 6)
        self.assertEqual(mod_false(3), 3)
=======
        self.assertEqual(mod_true(3, True), 6)
        print(mod_true.code)
        assert(any([i.target == torch._assert for i in mod_true.graph.nodes]))
        with self.assertRaises(AssertionError):
            mod_true(3, False)
        self.assertEqual(mod_false(3, False), 3)
        with self.assertRaises(AssertionError):
            mod_false(3, True)

        def f_higher(a, f):
            return f(a)

        nf = symbolic_trace(f_higher, concrete_args={'f': lambda x: x * 2})
        self.assertEqual(nf(3, lambda x: x * 2), 6)
>>>>>>> 078fadaa

    def test_custom_traceback_raised_when_exception_source_is_graphmodule(self):
        class M(torch.nn.Module):
            def __init__(self):
                super(M, self).__init__()
                self.W = torch.nn.Parameter(torch.randn(5))

            def forward(self, x):
                return torch.dot(self.W, x)

        traced = torch.fx.symbolic_trace(M())

        out = [n for n in traced.graph.nodes if n.op == "output"][-1]
        with traced.graph.inserting_before(out):
            relu_out = traced.graph.call_method(method_name='relu',
                                                args=(out.args[0],))
        out.args = (relu_out,)

        traced.recompile()

        with self.capture_stderr() as captured:
            with self.assertRaises(TypeError):
                traced(5)

        self.assertIn("Call using an FX-traced Module, line 4 of the "
                      "traced Module's generated forward function:",
                      captured[0])

    def test_custom_traceback_not_raised_when_exception_source_is_submodule(self):
        class M(torch.nn.Module):
            def __init__(self):
                super().__init__()
                self.linear = torch.nn.Linear(3, 4)

            def forward(self, x):
                return self.linear(x)

        traced = torch.fx.symbolic_trace(M())

        # Do not change this to `capture_stderr` or another context
        # manager without ensuring that the output is as expected
        try:
            traced(torch.rand(5, 5))
        except RuntimeError:
            captured = traceback.format_exc()

        self.assertNotIn("Call using an FX-traced Module, line 4 of the"
                         " traced Module's generated forward function:",
                         captured)

    def test_ast_rewriter_rewrites_assert(self):
        class M(torch.nn.Module):
            def forward(self, x: torch.Tensor, y: int, z: int):
                assert y == z
                return torch.add(x, x)

        ast_rewriter = RewritingTracer()
        graph = ast_rewriter.trace(M())
        traced = GraphModule(ast_rewriter.root, graph, "gm")

        traced.graph.lint()

    def test_ast_rewriter_rewrites_assert_with_message(self):
        class M(torch.nn.Module):
            def forward(self, x: torch.Tensor, y: int, z: int):
                assert y == z, "msg"
                return torch.add(x, x)

        ast_rewriter = RewritingTracer()
        graph = ast_rewriter.trace(M())
        traced = GraphModule(ast_rewriter.root, graph, "gm")

        traced.graph.lint()

    def test_ast_rewriter_reassigns_submodules(self):
        class M(torch.nn.Module):
            def __init__(self):
                super().__init__()
                self.bn = torch.nn.BatchNorm2d(100)

            def forward(self, x: torch.Tensor):
                return torch.add(x, x)

        ast_rewriter = RewritingTracer()
        graph = ast_rewriter.trace(M())
        traced = GraphModule(ast_rewriter.root, graph, "gm")

        traced.graph.lint()

    def test_submodule_manipulation_API(self):
        class C(torch.nn.Module):
            def __init__(self):
                super(C, self).__init__()
                self.conv = torch.nn.Conv2d(16, 33, 3, stride=2)
                self.param = torch.nn.Parameter(torch.rand(2, 3))

            def forward(self, x):
                return self.conv(torch.cat([self.param, x]))

        class B(torch.nn.Module):
            def __init__(self):
                super(B, self).__init__()
                self.linear = torch.nn.Linear(100, 200)
                self.register_buffer("buf", torch.randn(2, 3))
                self.net_c = C()

            def forward(self, x):
                return self.linear(torch.cat([self.buf, self.net_c(x)]))

        class A(torch.nn.Module):
            def __init__(self):
                super(A, self).__init__()
                self.net_b = B()
                self.param = torch.nn.Parameter(torch.rand(2, 3))

            def forward(self, x):
                return self.net_b(x) + self.param

        a = symbolic_trace(A())

        a.add_submodule("net_b.net_c.dropout", torch.nn.Dropout(p=0.2))

        conv = [n for n in a.graph.nodes if n.target == "net_b.net_c.conv"][-1]
        with a.graph.inserting_before(conv):
            dropout = a.graph.call_module(module_name="net_b.net_c.dropout",
                                          args=conv.args)

        conv.replace_all_uses_with(dropout)
        a.graph.erase_node(conv)
        a.recompile()

        def module_exists(gm: GraphModule, path: str) -> bool:
            return any(path == name for name, _ in gm.named_modules())

        def parameter_exists(gm: GraphModule, path: str) -> bool:
            return (any(path == name for name, _ in gm.named_parameters())
                    and any(path == name for name in gm.state_dict().keys()))

        def buffer_exists(gm: GraphModule, path: str) -> bool:
            return (any(path == name for name, _ in gm.named_buffers())
                    and any(path == name for name in gm.state_dict().keys()))

        # Test that we added the "dropout" submodule
        self.assertTrue(module_exists(a, "net_b.net_c.dropout"))

        # Test `get_submodule` with an added submodule
        self.assertIsNotNone(a.get_submodule("net_b.net_c.dropout"))

        # Test that the "conv" submodule is still there
        self.assertTrue(module_exists(a, "net_b.net_c.conv"))

        # Test `get_submodule` with an original module
        self.assertIsNotNone(a.get_submodule("net_b.net_c.conv"))

        # Test that the "conv" node is NOT still there
        conv = [n for n in a.graph.nodes if n.target == "net_b.net_c.conv"]
        self.assertEqual(conv, [])

        a.delete_submodule("net_b.net_c.conv")

        # Test that the "conv" submodule is now gone
        self.assertFalse(module_exists(a, "net_b.net_c.conv"))

        # Test `get_submodule` with a deleted submodule
        with self.assertRaisesRegex(AttributeError, "has no attribute "
                                    "`conv`"):
            self.assertIsNone(a.get_submodule("net_b.net_c.conv"))

        # Test `get_attr` warnings
        cat = [n for n in a.graph.nodes if n.target == torch.cat][-1]

        with a.graph.inserting_before(cat):

            with warnings.catch_warnings(record=True) as w:
                param = a.graph.get_attr(qualified_name="net_b.net_c.param")
                self.assertEqual(len(w), 0)

            with self.assertWarnsRegex(UserWarning, "Attempted to "
                                       "insert a get_attr Node with no "
                                       "underlying reference in the "
                                       "owning GraphModule"):
                bad_param = a.graph.get_attr(qualified_name="net_b.param")
                a.graph.erase_node(bad_param)

        cat.args = (*cat.args, param)

        a.recompile()

        a.graph.lint()

        # Test `get_parameter`
        a.get_parameter("net_b.net_c.param")
        with self.assertRaisesRegex(AttributeError, "is not an "
                                    "nn.Parameter"):
            a.get_parameter("net_b.buf")
        with self.assertRaisesRegex(AttributeError, "has no attribute "
                                    "`param`"):
            a.get_parameter("net_b.param")

        # Test `get_buffer`
        a.get_buffer("net_b.buf")
        with self.assertRaisesRegex(AttributeError, "is not a "
                                    "buffer"):
            a.get_buffer("net_b.net_c.param")
        with self.assertRaisesRegex(AttributeError, "has no attribute "
                                    "`buf`"):
            a.get_buffer("net_b.net_c.buf")

        # Test non-nested attributes
        a.get_submodule("")
        a.get_parameter("param")

        # Insert some unused submodules
        a.add_submodule("net_b.embedding", torch.nn.Embedding(10, 3))
        a.add_submodule("net_b.net_c.embedding", torch.nn.Embedding(10, 3))
        a.add_submodule("net_b.net_c.rnn", torch.nn.RNN(10, 20, 2))
        a.add_submodule("batch_norm_2d", torch.nn.BatchNorm2d(100))

        # Garbage collection
        a.delete_all_unused_submodules()

        # Test that all the unused submodules are gone
        self.assertFalse(module_exists(a, "net_b.embedding"))
        self.assertFalse(module_exists(a, "net_b.net_c.embedding"))
        self.assertFalse(module_exists(a, "net_b.net_c.rnn"))
        self.assertFalse(module_exists(a, "batch_norm_2d"))

        # Test that we didn't delete any unused Parameters or buffers
        self.assertTrue(parameter_exists(a, "net_b.net_c.param"))
        self.assertTrue(buffer_exists(a, "net_b.buf"))

        a.graph.lint()

    def _test_graph_module_init_buffer_param_copied(self, use_dict_init: bool):
        class MyModule(torch.nn.Module):
            def __init__(self):
                super().__init__()
                self.register_buffer("my_buff", torch.rand(3, 4))
                self.register_parameter(
                    "my_param", torch.nn.Parameter(torch.rand(3, 4))
                )

            def forward(self, x):
                return x + self.my_buff + self.my_param

        mod = MyModule()
        mod_traced = symbolic_trace(mod)

        # Create new GraphModule based on original, either w/ dict or root module.
        orig_buff = mod_traced.get_buffer("my_buff")
        orig_param = mod_traced.get_parameter("my_param")
        mod_traced_new = GraphModule(
            {"my_buff": orig_buff, "my_param": orig_param} if use_dict_init else mod,
            mod_traced.graph,
        )

        # Check that both my_buff and my_param are found and the same.
        try:
            new_buff = mod_traced_new.get_buffer("my_buff")
        except Exception:
            self.fail("Did not find my_buff")
        self.assertEqual(orig_buff, new_buff)

        try:
            new_param = mod_traced_new.get_parameter("my_param")
        except Exception:
            self.fail("Did not find my_param")
        self.assertEqual(orig_param, new_param)

        x = torch.rand(3, 4)
        orig_out = mod_traced(x)
        submodules_out = mod_traced_new(x)

        self.assertEqual(orig_out, submodules_out)

    def test_graph_module_init_buffer_param_copied_dict_init(self):
        self._test_graph_module_init_buffer_param_copied(use_dict_init=True)

    def test_graph_module_init_buffer_param_copied_mod_init(self):
        self._test_graph_module_init_buffer_param_copied(use_dict_init=False)

    def test_annotations_with_no_forward_references(self):
        class A:
            def __call__(self, x: torch.Tensor):
                return torch.add(x, x)

        class M(torch.nn.Module):
            def forward(self, x: torch.Tensor, a: A) -> torch.Tensor:
                return a(x)

        self.checkGraphModule(M(), (torch.rand(2, 3), A()), kwargs=None)

    def test_annotations_with_forward_references(self):
        class A:
            def __call__(self, x: torch.Tensor):
                return torch.add(x, x)

        class M(torch.nn.Module):
            def forward(self, x: 'torch.Tensor', a: 'A') -> 'torch.Tensor':
                return a(x)

        self.checkGraphModule(M(), (torch.rand(2, 3), A()), kwargs=None)

    def test_annotations_with_non_torch_reference_and_no_internal_forward_references(self):
        class A:
            def __call__(self, x: torch.Tensor):
                return torch.add(x, x)

        class M(torch.nn.Module):
            def forward(self, x: List[torch.Tensor], a: A) -> torch.Tensor:
                return a(x[0])

        self.checkGraphModule(M(), (torch.rand(2, 3), A()), kwargs=None)

    def test_annotations_with_non_torch_reference_and_internal_forward_references(self):
        class A:
            def __call__(self, x: torch.Tensor):
                return torch.add(x, x)

        class M(torch.nn.Module):
            def forward(self, x: List['torch.Tensor'], a: A) -> 'torch.Tensor':
                return a(x)[0]

        self.checkGraphModule(M(), (torch.rand(2, 3), A()), kwargs=None)

    @unittest.skipIf(sys.version_info < (3, 7), "`__future__` feature "
                     "`annotations` is not defined in Python <3.7")
    def test_annotation_with_future(self):
        try:
            import fx.test_future    # noqa: F401
        finally:
            del sys.modules["__future__"]

    @skipIfNoTorchVision
    def test_cpatcher(self):

        cnt = 0

        def patched_impl(to_patch, args, kwargs):
            nonlocal cnt
            cnt += 1
            return to_patch(*args, **kwargs)

        c_patch_enabled = True

        def patched_in(to_patch, args, kwargs):
            nonlocal c_patch_enabled
            try:
                c_patch_enabled = False
                r = patched_impl(to_patch, args, kwargs)
            finally:
                c_patch_enabled = True
            return r


        def trace_func(frame, action, arg):
            if action == 'c_call':
                if c_patch_enabled:
                    torch._C._fx.patch_function(arg, patched_in)


        import torch
<<<<<<< HEAD
        from torchvision.models.resnet import resnet18
        rn = resnet18()
=======
        rn = torchvision_models.resnet18()
>>>>>>> 078fadaa

        try:
            sys.setprofile(trace_func)
            rn(torch.rand(1, 3, 224, 224))
            print("testing print patch")
        finally:
            sys.setprofile(None)
        assert(cnt != 0)

    def test_randn(self):
        def f():
            return torch.randn(3, 3)

        fx_f = symbolic_trace(f, enable_cpatching=True)
        assert(any(i.target == torch.randn for i in fx_f.graph.nodes))

        fx_f = symbolic_trace(f, enable_cpatching=False)
        assert(all(i.target != torch.randn for i in fx_f.graph.nodes))

        fx_f = symbolic_trace(f, enable_cpatching=True)
        assert(any(i.target == torch.randn for i in fx_f.graph.nodes))

<<<<<<< HEAD
=======

    def test_pytree(self):
        def f_sum(x):
            return sum(x)

        def f_sum_dict(x):
            out = 0
            for k, v in x.items():
                out += v
            return out

        def f_dict_list_map(x):
            new_dict = {}
            for k, v in x.items():
                new_dict[k] = [i + 1 for i in v]
            return new_dict

        def f_dict_add(x):
            return x['a'] + sum(x['z'])


        pytree._register_pytree_node(
            Foo,
            lambda x: ([x.a, x.b], None),
            lambda x, _: Foo(x[0], x[1]),
        )
        fx_pytree.register_pytree_flatten_spec(Foo, lambda x, _: [x.a, x.b])

        def f_custom(x):
            return x.a + x.b

        def f_custom_dict(x):
            return f_sum_dict(x.a) + x.b

        def f_return_custom(x):
            return Foo(x.b, x.a)

        tests = [
            (f_sum, [PH, PH, PH]),
            (f_sum, []),
            (f_sum_dict, {'a': PH, 'b': PH, 'c': PH}),
            (f_dict_list_map, {'a': (PH, PH), 'b': [PH], 'c': []}),
            (f_dict_list_map, {5: (PH, PH, PH)}),
            (f_dict_add, {'a': PH, 'z': (PH, PH, PH)}),
            (f_dict_add, {'a': PH, 'z': []}),
            (f_custom, Foo(PH, PH)),
            (f_custom, Foo(PH, 3)),
            (f_custom_dict, Foo({'a': PH, 'b': PH}, PH)),
            # (f_return_custom, Foo(PH, PH)), # Don't currently support output pytrees
        ]

        def verify_pytree(f, inp):
            val = pytree.tree_map(lambda x: torch.randn(3) if x == PH else x, inp)
            num_flat_args = len([i == PH for i in pytree.tree_flatten(inp)[0]])
            orig_out = f(val)
            nf = symbolic_trace(f, concrete_args={'x': inp})
            self.assertEqual(nf(val), orig_out)
            assert num_flat_args == 0 or "tree_flatten_spec" in nf.code
            assert(sum([i.op == 'placeholder' for i in nf.graph.nodes]) == num_flat_args)

            nf = symbolic_trace(nf)
            self.assertEqual(nf(val), orig_out)
            assert "tree_flatten_spec" not in nf.code
            assert(sum([i.op == 'placeholder' for i in nf.graph.nodes]) == 1)

            nf = symbolic_trace(nf, concrete_args={'x': inp})
            self.assertEqual(nf(val), orig_out)
            assert num_flat_args == 0 or "tree_flatten_spec" in nf.code
            assert(sum([i.op == 'placeholder' for i in nf.graph.nodes]) == num_flat_args)

            pickled = pickle.dumps(nf)
            nf = pickle.loads(pickled)
            self.assertEqual(nf(val), orig_out)

        for f, inp in tests:
            verify_pytree(f, inp)

    def test_pytree_concrete(self):
        def f(b, a):
            if b:
                return a['a']
            else:
                return a['z']

        inp = {'a': {'a': PH, 'z': PH}, 'b': True}
        nf = symbolic_trace(f, concrete_args=inp)
        val = pytree.tree_map(lambda x: torch.randn(3) if x == PH else x, inp)
        self.assertEqual(nf(**val), f(**val))

        nf = symbolic_trace(nf)
        self.assertEqual(nf(**val), f(**val))




>>>>>>> 078fadaa
def run_getitem_target():
    from torch.fx.symbolic_trace import _wrapped_methods_to_patch
    _wrapped_methods_to_patch.append((torch.Tensor, "__getitem__"))
    try:
        TestFX().getitem_inner()
    finally:
        _wrapped_methods_to_patch.pop()


class TestOperatorSignatures(JitTestCase):
    @onlyCPU
    @ops(op_db, allowed_dtypes=(torch.float,))
    def test_get_torch_func_signature_exhaustive(self, device, dtype, op):
<<<<<<< HEAD
        known_no_schema = {'stack', 'hstack', 'vstack', 'dstack', 'repeat', '__getitem__', 'linalg.multi_dot',
                           'polygamma'}
=======
        # Sorted and one entry on each line to minimize merge conflicts.
        known_no_schema = {'cdist',
                           'dstack',
                           'einsum',
                           'expand',
                           'expand_as',
                           'hstack',
                           'linalg.multi_dot',
                           'polygamma',
                           'repeat',
                           'stack',
                           'view',
                           'view_as',
                           'vstack',
                           '__getitem__',
                           '__radd__',
                           '__rsub__',
                           '__rmul__',
                           '__rdiv__',
                           '__rpow__'}
>>>>>>> 078fadaa

        try:
            sample_inputs_itr = op.sample_inputs(device, dtype, requires_grad=False)
            schemas = get_signature_for_torch_op(op.op)
            if not schemas:
                raise RuntimeError('No Schemas Returned')
            for sample_input in sample_inputs_itr:
                # Iterate through overloads until we hit a match. If we exit this
                # loop via `else`, we haven't found a match
                for schema in schemas:
                    try:
                        bound_args = schema.bind(sample_input.input, *sample_input.args, **sample_input.kwargs)
                        bound_args.apply_defaults()
                        op(*bound_args.args, **bound_args.kwargs)
                        break
                    except TypeError as e:
                        pass
                else:
                    raise RuntimeError(f'Did not match any schemas for op {op.name}!')

        except Exception as e:
<<<<<<< HEAD
            assert op.name in known_no_schema
=======
            assert op.name in known_no_schema or "nn.functional" in op.name
>>>>>>> 078fadaa


class TestFunctionalTracing(JitTestCase):
    IGNORE_FUNCS = ("has_torch_function", "has_torch_function_unary",
                    "has_torch_function_variadic", "handle_torch_function",
                    "boolean_dispatch")
    TO_PATCH = {"has_torch_function": None,
                "has_torch_function_unary": None,
                "has_torch_function_variadic": None}

    BUILT_IN_FUNC = (AssertionError, "")
    PROXY_ITERABLE = (TypeError, r"argument of type 'Proxy' is not iterable")
    PROXY_ITERATED = (TraceError, r"Proxy object cannot be iterated")
    LEN_ERROR = (RuntimeError, r"'len' is not supported in symbolic tracing by default")
    ARG_TYPE_MISMATCH = (TypeError, r", not Proxy$")
    CONTROL_FLOW = (TraceError, r"symbolically traced variables cannot be used as inputs to control flow")
    INTERPOLATE_ARGS_CONFLICT = (ValueError, r"only one of size or scale_factor should be defined")

    UNTRACEABLE_FUNCTIONALS = {
        "adaptive_avg_pool1d": BUILT_IN_FUNC,
        "avg_pool1d": BUILT_IN_FUNC,
        "avg_pool2d": BUILT_IN_FUNC,
        "avg_pool3d": BUILT_IN_FUNC,
        "celu_": BUILT_IN_FUNC,
        "channel_shuffle": BUILT_IN_FUNC,
        "conv1d": BUILT_IN_FUNC,
        "conv2d": BUILT_IN_FUNC,
        "conv3d": BUILT_IN_FUNC,
        "conv_tbc": BUILT_IN_FUNC,
        "conv_transpose1d": BUILT_IN_FUNC,
        "conv_transpose2d": BUILT_IN_FUNC,
        "conv_transpose3d": BUILT_IN_FUNC,
        "cosine_similarity": BUILT_IN_FUNC,
        "elu_": BUILT_IN_FUNC,
        "hardtanh_": BUILT_IN_FUNC,
        "leaky_relu_": BUILT_IN_FUNC,
        "logsigmoid": BUILT_IN_FUNC,
        "one_hot": BUILT_IN_FUNC,
        "pdist": BUILT_IN_FUNC,
        "pixel_shuffle": BUILT_IN_FUNC,
        "pixel_unshuffle": BUILT_IN_FUNC,
        "relu_": BUILT_IN_FUNC,
        "rrelu_": BUILT_IN_FUNC,
        "selu_": BUILT_IN_FUNC,
        "softplus": BUILT_IN_FUNC,
        "softshrink": BUILT_IN_FUNC,
        "threshold_": BUILT_IN_FUNC,

        "adaptive_avg_pool2d": LEN_ERROR,
        "adaptive_avg_pool3d": LEN_ERROR,
        "adaptive_max_pool2d_with_indices": LEN_ERROR,
        "adaptive_max_pool3d_with_indices": LEN_ERROR,
<<<<<<< HEAD
        "instance_norm": LEN_ERROR,
=======
        "instance_norm": CONTROL_FLOW,
>>>>>>> 078fadaa
        "pad": LEN_ERROR,

        "adaptive_max_pool1d": PROXY_ITERABLE,
        "adaptive_max_pool2d": PROXY_ITERABLE,
        "adaptive_max_pool3d": PROXY_ITERABLE,
        "fractional_max_pool2d": PROXY_ITERABLE,
        "fractional_max_pool3d": PROXY_ITERABLE,
        "max_pool1d": PROXY_ITERABLE,
        "max_pool2d": PROXY_ITERABLE,
        "max_pool3d": PROXY_ITERABLE,

        "group_norm": PROXY_ITERATED,
        "lp_pool2d": PROXY_ITERATED,
        "max_unpool1d": PROXY_ITERATED,
        "max_unpool2d": PROXY_ITERATED,
        "max_unpool3d": PROXY_ITERATED,

        "adaptive_max_pool1d_with_indices": ARG_TYPE_MISMATCH,
        "fractional_max_pool2d_with_indices": ARG_TYPE_MISMATCH,
        "fractional_max_pool3d_with_indices": ARG_TYPE_MISMATCH,
        "hardshrink": ARG_TYPE_MISMATCH,
        "layer_norm": ARG_TYPE_MISMATCH,
        "lp_pool1d": ARG_TYPE_MISMATCH,
        "max_pool1d_with_indices": ARG_TYPE_MISMATCH,
        "max_pool2d_with_indices": ARG_TYPE_MISMATCH,
        "max_pool3d_with_indices": ARG_TYPE_MISMATCH,
        "pairwise_distance": ARG_TYPE_MISMATCH,

        "affine_grid": CONTROL_FLOW,
        "alpha_dropout": CONTROL_FLOW,
        "batch_norm": CONTROL_FLOW,
        "binary_cross_entropy": CONTROL_FLOW,
        "binary_cross_entropy_with_logits": CONTROL_FLOW,
        "celu": CONTROL_FLOW,
        "cosine_embedding_loss": CONTROL_FLOW,
        "cross_entropy": CONTROL_FLOW,
        "ctc_loss": CONTROL_FLOW,
        "dropout": CONTROL_FLOW,
        "dropout2d": CONTROL_FLOW,
        "dropout3d": CONTROL_FLOW,
        "elu": CONTROL_FLOW,
        "embedding": CONTROL_FLOW,
        "embedding_bag": CONTROL_FLOW,
        "feature_alpha_dropout": CONTROL_FLOW,
        "fold": CONTROL_FLOW,
        "gaussian_nll_loss": CONTROL_FLOW,
        "glu": CONTROL_FLOW,
        "grid_sample": CONTROL_FLOW,
        "gumbel_softmax": CONTROL_FLOW,
        "hardsigmoid": CONTROL_FLOW,
        "hardswish": CONTROL_FLOW,
        "hardtanh": CONTROL_FLOW,
        "hinge_embedding_loss": CONTROL_FLOW,
        "huber_loss": CONTROL_FLOW,
        "interpolate": CONTROL_FLOW,
        "kl_div": CONTROL_FLOW,
        "l1_loss": CONTROL_FLOW,
        "leaky_relu": CONTROL_FLOW,
        "local_response_norm": CONTROL_FLOW,
        "margin_ranking_loss": CONTROL_FLOW,
        "mse_loss": CONTROL_FLOW,
        "multi_head_attention_forward": CONTROL_FLOW,
        "multi_margin_loss": CONTROL_FLOW,
        "multilabel_margin_loss": CONTROL_FLOW,
        "multilabel_soft_margin_loss": CONTROL_FLOW,
        "nll_loss": CONTROL_FLOW,
        "poisson_nll_loss": CONTROL_FLOW,
        "relu": CONTROL_FLOW,
        "relu6": CONTROL_FLOW,
        "rrelu": CONTROL_FLOW,
        "selu": CONTROL_FLOW,
        "silu": CONTROL_FLOW,
        "smooth_l1_loss": CONTROL_FLOW,
        "soft_margin_loss": CONTROL_FLOW,
        "threshold": CONTROL_FLOW,
        "triplet_margin_loss": CONTROL_FLOW,
        "triplet_margin_with_distance_loss": CONTROL_FLOW,
        "unfold": CONTROL_FLOW,
        "upsample": CONTROL_FLOW,

        "upsample_bilinear": INTERPOLATE_ARGS_CONFLICT,
        "upsample_nearest": INTERPOLATE_ARGS_CONFLICT,
    }

    # List of nn.functionals with Tensor inputs but not with type annotation
    FUNCTIONALS_WITHOUT_ANNOTATION = (
        "adaptive_max_pool1d",
        "adaptive_max_pool2d",
        "adaptive_max_pool3d",
        "fractional_max_pool2d",
        "fractional_max_pool3d",
        "max_pool1d",
        "max_pool2d",
        "max_pool3d",
        "gaussian_nll_loss",
        "upsample",
        "upsample_bilinear",
        "upsample_nearest",
    )

    # Inconsistent behavior between Python 3.8 and other Python versions:
<<<<<<< HEAD
    # - Python 3.8: Re-raise internal exception like `PROXY_ITERATED`
=======
    # - Python 3.8+: Re-raise internal exception like `PROXY_ITERATED`
>>>>>>> 078fadaa
    # - Other Python: Raise `argument of type 'Proxy' is not iterable` due to the same
    #                 internal exception above
    # Use the following map to override the expected exception for Python 3.8
    UNTRACEABLE_FUNCTIONALS_PY38 = {
        "adaptive_max_pool1d": PROXY_ITERATED,
        "adaptive_max_pool2d": PROXY_ITERATED,
        "adaptive_max_pool3d": PROXY_ITERATED,
        "fractional_max_pool2d": PROXY_ITERATED,
        "fractional_max_pool3d": PROXY_ITERATED,
        "max_pool1d": PROXY_ITERATED,
        "max_pool2d": PROXY_ITERATED,
        "max_pool3d": PROXY_ITERATED,

        "group_norm": LEN_ERROR
    }

    @classmethod
    def _get_functional(cls):
        functional_list = []
        for f in dir(torch.nn.functional):
            if not f.islower():
                continue
            # Ignore internal functions
            if f.startswith('_'):
                continue
            # Ignore supporting functions
            if f in cls.IGNORE_FUNCS:
                continue
            fn = getattr(torch.nn.functional, f)
            # Ignore non-callable object like modules
            if not isinstance(fn, Callable):
                continue
            if f not in cls.FUNCTIONALS_WITHOUT_ANNOTATION:
                try:
                    sig = inspect.signature(fn)
                    has_tensor_arg = False
                    for arg, param in sig.parameters.items():
                        if isinstance(param.annotation, type) and issubclass(param.annotation, torch.Tensor):
                            has_tensor_arg = True
                    if not has_tensor_arg:
                        continue
                # No signature or Object is not supported
                except ValueError:
                    pass
            functional_list.append((f, fn))
        return functional_list

    @classmethod
    def generate_test_func(cls, func_name, fn):

        def functional_test(self):
            if func_name in self.UNTRACEABLE_FUNCTIONALS_PY38 and \
<<<<<<< HEAD
                    sys.version_info >= (3, 8) and sys.version_info < (3, 9):
=======
                    sys.version_info >= (3, 8) and sys.version_info < (3, 10):
>>>>>>> 078fadaa
                exc, err = self.UNTRACEABLE_FUNCTIONALS_PY38[func_name]
                with self.assertRaisesRegex(exc, err):
                    symbolic_trace(fn)
            elif func_name in self.UNTRACEABLE_FUNCTIONALS:
                exc, err = self.UNTRACEABLE_FUNCTIONALS[func_name]
                with self.assertRaisesRegex(exc, err):
                    symbolic_trace(fn)
            else:
                symbolic_trace(fn)
        return functional_test

    @classmethod
    def generate_tests(cls):
        functional_list = cls._get_functional()
        for func_name, fn in functional_list:
            test_name = "test_nn_functional_" + func_name
            functional_test = cls.generate_test_func(func_name, fn)
            setattr(cls, test_name, functional_test)

    @classmethod
    def setUpClass(cls):

        def no(*args, **kwargs):
            return False

        for name in cls.TO_PATCH.keys():
            cls.TO_PATCH[name] = getattr(torch.nn.functional, name)
            setattr(torch.nn.functional, name, no)

    @classmethod
    def tearDownClass(cls):
        for name in cls.TO_PATCH.keys():
            setattr(torch.nn.functional, name, cls.TO_PATCH[name])

TestFunctionalTracing.generate_tests()


instantiate_device_type_tests(TestOperatorSignatures, globals())

<<<<<<< HEAD
=======
@skipIfNoTorchVision
class TestVisionTracing(JitTestCase):
    PROXY_ITERATED = (TraceError, r"Proxy object cannot be iterated")
    INCONSISTENT_TYPE = (
        RuntimeError,
        r"Return value was annotated as having type __torch__.torchvision.models[.\w]+ but is actually of type Tensor"
    )

    UNTRACEABLE_MODELS = {
        "fasterrcnn_resnet50_fpn": PROXY_ITERATED,
        "fasterrcnn_mobilenet_v3_large_320_fpn": PROXY_ITERATED,
        "fasterrcnn_mobilenet_v3_large_fpn": PROXY_ITERATED,
        "maskrcnn_resnet50_fpn": PROXY_ITERATED,
        "keypointrcnn_resnet50_fpn": PROXY_ITERATED,
        "retinanet_resnet50_fpn": PROXY_ITERATED,
    }
    UNSCRIPTABLE_MODELS = {
        "googlenet": INCONSISTENT_TYPE,
        "inception_v3": INCONSISTENT_TYPE,
    }

    output_transform = {
        "fcn_resnet50": lambda x: x["out"],
        "fcn_resnet101": lambda x: x["out"],
        "deeplabv3_resnet50": lambda x: x["out"],
        "deeplabv3_resnet101": lambda x: x["out"],
        "deeplabv3_mobilenet_v3_large": lambda x: x["out"],
        "lraspp_mobilenet_v3_large": lambda x: x["out"],
        "fasterrcnn_resnet50_fpn": lambda x: x[1],
        "fasterrcnn_mobilenet_v3_large_fpn": lambda x: x[1],
        "fasterrcnn_mobilenet_v3_large_320_fpn": lambda x: x[1],
        "maskrcnn_resnet50_fpn": lambda x: x[1],
        "keypointrcnn_resnet50_fpn": lambda x: x[1],
        "retinanet_resnet50_fpn": lambda x: x[1],
    }

    @classmethod
    def generate_test_fn(cls, name, model_fn, x, kwargs):
        def run_test(self):
            model = model_fn(**kwargs)
            model = model.eval()
            if name in self.UNTRACEABLE_MODELS:
                err, exc = self.UNTRACEABLE_MODELS[name]
                with self.assertRaisesRegex(err, exc):
                    graph = symbolic_trace(model)
            else:
                out_transform = self.output_transform.get(name, lambda x: x)
                graph : torch.fx.GraphModule = symbolic_trace(model)
                a = out_transform(model(x))
                b = out_transform(graph(x))
                self.assertEqual(a, b)

                if name in self.UNSCRIPTABLE_MODELS:
                    err, exc = self.UNSCRIPTABLE_MODELS[name]
                    with self.assertRaisesRegex(err, exc):
                        script = torch.jit.script(graph)
                else:
                    script = torch.jit.script(graph)
                    c = out_transform(script(x))
                    self.assertEqual(a, c)

        return run_test

    @classmethod
    def generate_classification_tests(cls):
        for k, v in torchvision_models.__dict__.items():
            if callable(v) and k[0].lower() == k[0] and k[0] != "_":
                test_name = 'test_torchvision_models_' + k
                x = torch.rand(1, 3, 299, 299) if k in ['inception_v3'] else torch.rand(1, 3, 224, 224)
                kwargs = dict(num_classes=50)
                model_test = cls.generate_test_fn(k, v, x, kwargs)
                setattr(cls, test_name, model_test)

    @classmethod
    def generate_segmentation_tests(cls):
        for k, v in torchvision_models.segmentation.__dict__.items():
            if callable(v) and k[0].lower() == k[0] and k[0] != "_":
                test_name = 'test_torchvision_models_segmentation_' + k
                x = torch.rand(1, 3, 32, 32)
                kwargs = dict(num_classes=10, pretrained_backbone=False)
                model_test = cls.generate_test_fn(k, v, x, kwargs)
                setattr(cls, test_name, model_test)

    @classmethod
    def generate_detection_tests(cls):
        for k, v in torchvision_models.detection.__dict__.items():
            if callable(v) and k[0].lower() == k[0] and k[0] != "_":
                test_name = 'test_torchvision_models_detection_' + k
                x = [torch.rand(3, 300, 300)]
                kwargs = dict(num_classes=10, pretrained_backbone=False)
                model_test = cls.generate_test_fn(k, v, x, kwargs)
                setattr(cls, test_name, model_test)

    @classmethod
    def generate_video_tests(cls):
        for k, v in torchvision_models.video.__dict__.items():
            if callable(v) and k[0].lower() == k[0] and k[0] != "_":
                test_name = 'test_torchvision_models_video_' + k
                x = torch.rand(1, 3, 4, 112, 112)
                kwargs = dict(num_classes=50)
                model_test = cls.generate_test_fn(k, v, x, kwargs)
                setattr(cls, test_name, model_test)

    @classmethod
    def generate_tests(cls):
        cls.generate_classification_tests()
        cls.generate_detection_tests()
        cls.generate_segmentation_tests()
        cls.generate_video_tests()

if HAS_TORCHVISION:
    TestVisionTracing.generate_tests()

>>>>>>> 078fadaa
if __name__ == '__main__':
    run_tests()<|MERGE_RESOLUTION|>--- conflicted
+++ resolved
@@ -19,13 +19,9 @@
 from torch.testing import FileCheck
 from torch.testing._internal.common_methods_invocations import op_db
 from torch.testing._internal.common_device_type import ops, onlyCPU, instantiate_device_type_tests
-<<<<<<< HEAD
-from torch.fx import symbolic_trace, Proxy, Node, GraphModule, Interpreter, Tracer, Transformer, Graph, wrap
-=======
 import torch.utils._pytree as pytree
 import torch.fx._pytree as fx_pytree
 from torch.fx import symbolic_trace, Proxy, Node, GraphModule, Interpreter, Tracer, Transformer, Graph, wrap, PH
->>>>>>> 078fadaa
 import torch._C._fx
 from torch.fx.node import Target, Argument
 from torch.fx.passes import shape_prop
@@ -36,10 +32,6 @@
 
 from torch.fx.proxy import TraceError
 
-<<<<<<< HEAD
-from fx.quantization import Quantizer
-=======
->>>>>>> 078fadaa
 from fx.test_subgraph_rewriter import TestSubgraphRewriter  # noqa: F401
 from fx.test_dce_pass import TestDCE  # noqa: F401
 from fx.test_fx_const_fold import TestConstFold  # noqa: F401
@@ -376,40 +368,6 @@
             assert node.name not in seen_names
             seen_names.add(node.name)
 
-<<<<<<< HEAD
-    @skipIfNoTorchVision
-    def test_resnet(self):
-        resnet = resnet18()
-        resnet.train()
-
-        res_graph = symbolic_trace(resnet)
-        res_script = torch.jit.script(res_graph)
-
-        ip = torch.rand(1, 3, 224, 224)
-
-        a = resnet(ip)
-        b = res_graph(ip)
-        c = res_script(ip)
-        self.assertEqual(a, b)
-        self.assertEqual(a, c)
-
-        quantizer = Quantizer(res_graph)
-
-        for i in range(10):
-            quantizer.observe((torch.rand(1, 3, 224, 224),))
-
-        qgraph = quantizer.quantize()
-        qgraph.graph.lint()
-        qgraph_script = torch.jit.script(qgraph)
-
-        d = qgraph(ip)
-        e = qgraph_script(ip)
-
-        assert (a - d).abs().max() < 2
-        self.assertEqual(d, e)
-
-=======
->>>>>>> 078fadaa
     def test_unpack(self):
         class M(torch.nn.Module):
             def forward(self, a, b):
@@ -1268,22 +1226,14 @@
 
     @skipIfNoTorchVision
     def test_interpreter_noop_resnet18(self):
-<<<<<<< HEAD
-        rn18 = resnet18()
-=======
         rn18 = torchvision_models.resnet18()
->>>>>>> 078fadaa
         transformed = torch.fx.Transformer(symbolic_trace(rn18)).transform()
         inp = torch.randn(5, 3, 224, 224)
         self.assertEqual(transformed(inp), rn18(inp))
 
     @skipIfNoTorchVision
     def test_interpreter_gc_values(self):
-<<<<<<< HEAD
-        rn18 = resnet18()
-=======
         rn18 = torchvision_models.resnet18()
->>>>>>> 078fadaa
         interp = Interpreter(symbolic_trace(rn18))
         inp = torch.rand(5, 3, 224, 224)
         out = interp.run(inp)
@@ -1961,10 +1911,6 @@
         mod = Foo()
         mod_true = symbolic_trace(mod, concrete_args={'y': True})
         mod_false = symbolic_trace(mod, concrete_args={'y': False})
-<<<<<<< HEAD
-        self.assertEqual(mod_true(3), 6)
-        self.assertEqual(mod_false(3), 3)
-=======
         self.assertEqual(mod_true(3, True), 6)
         print(mod_true.code)
         assert(any([i.target == torch._assert for i in mod_true.graph.nodes]))
@@ -1979,7 +1925,6 @@
 
         nf = symbolic_trace(f_higher, concrete_args={'f': lambda x: x * 2})
         self.assertEqual(nf(3, lambda x: x * 2), 6)
->>>>>>> 078fadaa
 
     def test_custom_traceback_raised_when_exception_source_is_graphmodule(self):
         class M(torch.nn.Module):
@@ -2342,12 +2287,7 @@
 
 
         import torch
-<<<<<<< HEAD
-        from torchvision.models.resnet import resnet18
-        rn = resnet18()
-=======
         rn = torchvision_models.resnet18()
->>>>>>> 078fadaa
 
         try:
             sys.setprofile(trace_func)
@@ -2370,8 +2310,6 @@
         fx_f = symbolic_trace(f, enable_cpatching=True)
         assert(any(i.target == torch.randn for i in fx_f.graph.nodes))
 
-<<<<<<< HEAD
-=======
 
     def test_pytree(self):
         def f_sum(x):
@@ -2467,7 +2405,6 @@
 
 
 
->>>>>>> 078fadaa
 def run_getitem_target():
     from torch.fx.symbolic_trace import _wrapped_methods_to_patch
     _wrapped_methods_to_patch.append((torch.Tensor, "__getitem__"))
@@ -2481,10 +2418,6 @@
     @onlyCPU
     @ops(op_db, allowed_dtypes=(torch.float,))
     def test_get_torch_func_signature_exhaustive(self, device, dtype, op):
-<<<<<<< HEAD
-        known_no_schema = {'stack', 'hstack', 'vstack', 'dstack', 'repeat', '__getitem__', 'linalg.multi_dot',
-                           'polygamma'}
-=======
         # Sorted and one entry on each line to minimize merge conflicts.
         known_no_schema = {'cdist',
                            'dstack',
@@ -2505,7 +2438,6 @@
                            '__rmul__',
                            '__rdiv__',
                            '__rpow__'}
->>>>>>> 078fadaa
 
         try:
             sample_inputs_itr = op.sample_inputs(device, dtype, requires_grad=False)
@@ -2527,11 +2459,7 @@
                     raise RuntimeError(f'Did not match any schemas for op {op.name}!')
 
         except Exception as e:
-<<<<<<< HEAD
-            assert op.name in known_no_schema
-=======
             assert op.name in known_no_schema or "nn.functional" in op.name
->>>>>>> 078fadaa
 
 
 class TestFunctionalTracing(JitTestCase):
@@ -2584,11 +2512,7 @@
         "adaptive_avg_pool3d": LEN_ERROR,
         "adaptive_max_pool2d_with_indices": LEN_ERROR,
         "adaptive_max_pool3d_with_indices": LEN_ERROR,
-<<<<<<< HEAD
-        "instance_norm": LEN_ERROR,
-=======
         "instance_norm": CONTROL_FLOW,
->>>>>>> 078fadaa
         "pad": LEN_ERROR,
 
         "adaptive_max_pool1d": PROXY_ITERABLE,
@@ -2690,11 +2614,7 @@
     )
 
     # Inconsistent behavior between Python 3.8 and other Python versions:
-<<<<<<< HEAD
-    # - Python 3.8: Re-raise internal exception like `PROXY_ITERATED`
-=======
     # - Python 3.8+: Re-raise internal exception like `PROXY_ITERATED`
->>>>>>> 078fadaa
     # - Other Python: Raise `argument of type 'Proxy' is not iterable` due to the same
     #                 internal exception above
     # Use the following map to override the expected exception for Python 3.8
@@ -2747,11 +2667,7 @@
 
         def functional_test(self):
             if func_name in self.UNTRACEABLE_FUNCTIONALS_PY38 and \
-<<<<<<< HEAD
-                    sys.version_info >= (3, 8) and sys.version_info < (3, 9):
-=======
                     sys.version_info >= (3, 8) and sys.version_info < (3, 10):
->>>>>>> 078fadaa
                 exc, err = self.UNTRACEABLE_FUNCTIONALS_PY38[func_name]
                 with self.assertRaisesRegex(exc, err):
                     symbolic_trace(fn)
@@ -2791,8 +2707,6 @@
 
 instantiate_device_type_tests(TestOperatorSignatures, globals())
 
-<<<<<<< HEAD
-=======
 @skipIfNoTorchVision
 class TestVisionTracing(JitTestCase):
     PROXY_ITERATED = (TraceError, r"Proxy object cannot be iterated")
@@ -2906,6 +2820,5 @@
 if HAS_TORCHVISION:
     TestVisionTracing.generate_tests()
 
->>>>>>> 078fadaa
 if __name__ == '__main__':
     run_tests()