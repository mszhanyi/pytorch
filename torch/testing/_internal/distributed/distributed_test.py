--- conflicted
+++ resolved
@@ -5396,30 +5396,15 @@
         @require_backends_available({"gloo", "nccl"})
         @skip_if_lt_x_gpu(2)
         def test_output_unused_in_loss(self):
-<<<<<<< HEAD
             model = UnusedParamTwoLinLayerNet()
             local_net = copy.deepcopy(model)
-=======
-            model = TwoLinLayerNet()
-            # Need copy of model to pass into 2nd DDP ctor otherwise autograd hooks
-            # on first DDP reducer will execute!
-            model_copy = copy.deepcopy(model)
->>>>>>> a5e994a2
             net = torch.nn.parallel.DistributedDataParallel(
                 copy.deepcopy(model).cuda(self.rank),
                 device_ids=[self.rank],
-<<<<<<< HEAD
-=======
-            )
-            net_with_find_unused = torch.nn.parallel.DistributedDataParallel(
-                model_copy.cuda(self.rank),
-                device_ids=[self.rank],
->>>>>>> a5e994a2
                 find_unused_parameters=True,
             )
 
             inp = torch.randn(10, 10)
-<<<<<<< HEAD
             a_local_grad = None
             a_dist_grad = None
             for i in range(6):
@@ -5451,67 +5436,6 @@
                     local_grad = local_param.grad
                     dist_grad = dist_param.grad
                     self.assertEqual(local_grad, dist_grad)
-=======
-
-            for ddp in [net, net_with_find_unused]:
-                for i in range(2):
-                    if i == 0:
-                        a, b = ddp(inp)
-                        loss = b.sum()
-                        loss.backward()
-                    else:
-                        try:
-                            a, b = ddp(inp)
-                            loss = b.sum()
-                            loss.backward()
-                        except RuntimeError as e:
-                            msg = str(e)
-                            unused_index = 0
-                            unused_index_substr = (
-                                f"Parameter indices which did not receive grad for rank {self.rank}: {unused_index}"
-                            )
-                            if ddp == net:
-                                expected_strs = [
-                                    ddp_prev_reduction_unfinished_str,
-                                    ddp_recommend_find_unused_params_str,
-                                    ddp_outputs_not_used_in_loss_str,
-                                    unused_index_substr,
-                                ]
-                                unexpected_strs = [
-                                    ddp_find_unused_params_enabled_str,
-                                ]
-                            elif ddp == net_with_find_unused:
-                                expected_strs = [
-                                    ddp_prev_reduction_unfinished_str,
-                                    ddp_outputs_not_used_in_loss_str,
-                                    ddp_find_unused_params_enabled_str,
-                                    unused_index_substr,
-                                ]
-                                unexpected_strs = [
-                                    ddp_recommend_find_unused_params_str,
-                                ]
-                            # In debug mode, should show parameters that weren't reduced.
-                            # Without debug mode, should show suggestion to use debug mode.
-                            if dist._get_debug_mode() == dist._DistributedDebugLevel.OFF:
-                                expected_strs.append(ddp_suggest_debug_mode_str)
-                            else:
-                                unreduced_params = ", ".join(['a.weight'])
-                                expected_strs.append(
-                                    f"did not receive grad for rank {self.rank}: {unreduced_params}"
-                                )
-                            for s in expected_strs:
-                                self.assertTrue(
-                                    s in msg,
-                                    f"Expected {s} to be in {msg}"
-                                )
-                            for s in unexpected_strs:
-                                self.assertFalse(
-                                    s in msg,
-                                    f"Expected {s} not to be in {msg}"
-                                )
-                        else:
-                            self.assertFalse(True, "DDP error not raised")
->>>>>>> a5e994a2
 
             dist.barrier()
 
