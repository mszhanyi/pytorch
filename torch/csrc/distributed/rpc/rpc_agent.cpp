#include <c10/util/DeadlockDetection.h>
#include <torch/csrc/distributed/rpc/rpc_agent.h>

namespace torch {
namespace distributed {
namespace rpc {

constexpr size_t WorkerInfo::MAX_NAME_LEN;

// Large Time Duration for waiting on the condition variable until the map is
// population. Cannot use
// std::chrono::time_point<std::chrono::steady_clock>::max() due to a known
// overflow-related bug.
constexpr auto kLargeTimeDuration = std::chrono::hours(10000);

RpcAgent::RpcAgent(
    WorkerInfo workerId,
    std::unique_ptr<RequestCallback> cb,
    std::chrono::milliseconds rpcTimeout)
    : workerInfo_(std::move(workerId)),
      cb_(std::move(cb)),
      rpcTimeout_(rpcTimeout),
      profilingEnabled_(false),
      rpcAgentRunning_(false) {}

RpcAgent::~RpcAgent() {
  if (rpcAgentRunning_.load()) {
    shutdown();
  }
}

void RpcAgent::start() {
  rpcAgentRunning_.store(true);
  rpcRetryThread_ = std::thread(&RpcAgent::retryExpiredRpcs, this);
  startImpl();
}

void RpcAgent::shutdown() {
  TORCH_ASSERT_NO_GIL_WITHOUT_PYTHON_DEP();
  std::unique_lock<std::mutex> lock(rpcRetryMutex_);
  rpcAgentRunning_.store(false);
  lock.unlock();
  rpcRetryMapCV_.notify_one();
  if (rpcRetryThread_.joinable()) {
    rpcRetryThread_.join();
  }
  // NOLINTNEXTLINE(clang-analyzer-cplusplus.PureVirtualCall)
  shutdownImpl();
}

c10::intrusive_ptr<JitFuture> RpcAgent::sendWithRetries(
    const WorkerInfo& to,
    Message&& message,
    RpcRetryOptions retryOptions) {
  TORCH_CHECK(retryOptions.maxRetries >= 0, "maxRetries cannot be negative.");
  TORCH_CHECK(
      retryOptions.retryBackoff >= 1,
      "maxRetries cannot be exponentially decaying.");
  TORCH_CHECK(
      retryOptions.rpcRetryDuration.count() >= 0,
      "rpcRetryDuration cannot be negative.");

<<<<<<< HEAD
  auto originalFuture = c10::make_intrusive<JitFuture>(at::AnyClassType::get());
=======
  auto originalFuture =
      std::make_shared<JitFuture>(at::AnyClassType::get(), getDevices());
>>>>>>> db7b3135
  steady_clock_time_point newTime =
      computeNewRpcRetryTime(retryOptions, /* retryCount */ 0);
  // Making a copy of the message so it can be retried after the first send.
  Message msgCopy = message;
  auto jitFuture = send(to, std::move(message));
  auto firstRetryRpc = std::make_shared<RpcRetryInfo>(
      to,
      std::move(msgCopy),
      originalFuture,
      /* retryCount */ 0,
      retryOptions);
  jitFuture->addCallback([this, newTime, firstRetryRpc](JitFuture& future) {
    rpcRetryCallback(future, newTime, firstRetryRpc);
  });

  return originalFuture;
}

void RpcAgent::retryExpiredRpcs() {
  // Stores the retried futures so callbacks can be added outside the lock.
  std::vector<
      std::pair<c10::intrusive_ptr<JitFuture>, std::shared_ptr<RpcRetryInfo>>>
      futures;
  // Stores futures and exception messages for non-retriable error-ed futures.
  std::vector<std::pair<c10::intrusive_ptr<JitFuture>, std::string>>
      errorFutures;

  while (rpcAgentRunning_.load()) {
    std::unique_lock<std::mutex> lock(rpcRetryMutex_);

    // We must continue sleeping as long as the RPC Agent is running and when
    // either the Retry Map is empty, or when the Retry Map's earliest expiring
    // RPC is set to be retried in the future.
    steady_clock_time_point earliestTimeout =
        std::chrono::steady_clock::now() + kLargeTimeDuration;

    for (;;) {
      if (!rpcAgentRunning_.load())
        return;
      if (std::chrono::steady_clock::now() >= earliestTimeout)
        break;
      if (!rpcRetryMap_.empty()) {
        earliestTimeout = rpcRetryMap_.begin()->first;
      }
      rpcRetryMapCV_.wait_until(lock, earliestTimeout);
    }

    // Updating these since something may have been added to the map while this
    // thread was sleeping.
    earliestTimeout = rpcRetryMap_.begin()->first;
    auto& earliestRpcList = rpcRetryMap_.begin()->second;

    // We iterate through all the RPC's set to be retried at the current
    // timepoint, resend those RPC's, and add the RPC's and their futures to
    // a list to later attach callbacks. These callbacks either schedule
    // the RPC for a future retry or marks it with success/error depending on
    // the outcome of the current send. Then, we clean up the rpcRetryMap_.
    for (auto it = earliestRpcList.begin(); it != earliestRpcList.end();
         /* no increment */) {
      auto& earliestRpc = *it;
      // Making a copy of the message so it can be retried in the future.
      Message msgCopy = earliestRpc->message_;
      c10::intrusive_ptr<JitFuture> jitFuture;

      // send() will throw an exception if an RPC is retried while the agent is
      // shutdown. We must catch this exception and mark the original future
      // with an error, since this RPC never succeeded and can no longer be
      // retried.
      try {
        jitFuture = send(earliestRpc->to_, std::move(msgCopy));
        futures.emplace_back(jitFuture, earliestRpc);
      } catch (std::exception& e) {
        // We must store the futures and exception messages here and only mark
        // the futures with an error after releasing the lock.
        errorFutures.emplace_back(earliestRpc->originalFuture_, e.what());
      }

      // A callback will be attached to all futures for the retries in this
      // list. Thus they will either be rescheduled for future retries or they
      // will be marked as complete. We can safely delete them from the retry
      // Map for the current timepoint.
      it = earliestRpcList.erase(it);
    }

    // If there are no more RPC's set to be retried at the current timepoint,
    // we can remove the corresponsing unordered_set from the retry map.
    if (earliestRpcList.empty()) {
      rpcRetryMap_.erase(earliestTimeout);
    }

    lock.unlock();
    // We attach callbacks to the futures outside of the lock to prevent
    // potential deadlocks.
    for (const auto& it : futures) {
      auto jitFuture = it.first;
      auto earliestRpc = it.second;
      steady_clock_time_point newTime = computeNewRpcRetryTime(
          earliestRpc->options_, earliestRpc->retryCount_);
      earliestRpc->retryCount_++;

      jitFuture->addCallback([this, newTime, earliestRpc](JitFuture& future) {
        rpcRetryCallback(future, newTime, earliestRpc);
      });
    }
    futures.clear();

    // For exceptions caught while retrying RPC's above, we set those futures
    // with errors now that we have released the lock.
    for (const auto& it : errorFutures) {
      auto errorFuture = it.first;
      auto errorMsg = it.second;
      errorFuture->setError(
          std::make_exception_ptr(std::runtime_error(errorMsg)));
    }
    errorFutures.clear();
  }
}

void RpcAgent::rpcRetryCallback(
    JitFuture& jitFuture,
    steady_clock_time_point newTime,
    std::shared_ptr<RpcRetryInfo> earliestRpc) {
  if (jitFuture.hasError()) {
    // Adding one since we want to include the original send as well and not
    // just the retry count.
    LOG(INFO) << "Send try " << (earliestRpc->retryCount_ + 1) << " failed";
    if (!rpcAgentRunning_.load()) {
      // If the RPC Agent has shutdown, we cannot retry messages. Thus we mark
      // the future with an error since the RPC was never completed
      // successfully.
      std::string errorMessage = c10::str(
          "RPC Agent is no longer running on Node ",
          RpcAgent::getWorkerInfo().id_,
          ". Cannot retry message.");
      earliestRpc->originalFuture_->setError(jitFuture.exception_ptr());
    } else if (earliestRpc->retryCount_ < earliestRpc->options_.maxRetries) {
      // If the previous future completed with an error and we haven't
      // completed maxRetries send attempts, we move the earliestRpc
      // struct to a new time point in the retry map (effectively
      // scheduling it for a future retry.)
      {
        std::lock_guard<std::mutex> retryMapLock(rpcRetryMutex_);
        rpcRetryMap_[newTime].emplace(std::move(earliestRpc));
      }
      // The retry thread waits for the map to be populated. Thus we notify
      // once an item has been added.
      rpcRetryMapCV_.notify_one();
    } else {
      // We have completed maxRetries send attempts. We're now marking
      // the future with an error.
      std::string errorMessage = c10::str(
          "The RPC has not succeeded after the specified number of max retries (",
          earliestRpc->options_.maxRetries,
          ").");
      earliestRpc->originalFuture_->setError(
          std::make_exception_ptr(std::runtime_error(errorMessage)));
    }
  } else {
    // This try succeeded, so we can make the original future as complete.
<<<<<<< HEAD
    earliestRpc->originalFuture_->markCompleted(jitFuture.value());
=======
    earliestRpc->originalFuture_->markCompleted(
        jitFuture->value(), jitFuture->dataPtrs());
>>>>>>> db7b3135
  }
}

const WorkerInfo& RpcAgent::getWorkerInfo() const {
  return workerInfo_;
}

std::shared_ptr<RpcAgent> RpcAgent::currentRpcAgent_ = nullptr;

bool RpcAgent::isCurrentRpcAgentSet() {
  return std::atomic_load(&currentRpcAgent_) != nullptr;
}

std::shared_ptr<RpcAgent> RpcAgent::getCurrentRpcAgent() {
  std::shared_ptr<RpcAgent> agent = std::atomic_load(&currentRpcAgent_);
  TORCH_INTERNAL_ASSERT(agent, "Current RPC agent is not set!");
  return agent;
}

void RpcAgent::setCurrentRpcAgent(std::shared_ptr<RpcAgent> rpcAgent) {
  if (rpcAgent) {
    std::shared_ptr<RpcAgent> previousAgent;
    // Use compare_exchange so that we don't actually perform the exchange if
    // that would trigger the assert just below. See:
    // https://en.cppreference.com/w/cpp/atomic/atomic_compare_exchange
    std::atomic_compare_exchange_strong(
        &currentRpcAgent_, &previousAgent, std::move(rpcAgent));
    TORCH_INTERNAL_ASSERT(
        previousAgent == nullptr, "Current RPC agent is set!");
  } else {
    // We can't use compare_exchange (we don't know what value to expect) but we
    // don't need to, as the only case that would trigger the assert is if we
    // replaced nullptr with nullptr, which we can just do as it has no effect.
    std::shared_ptr<RpcAgent> previousAgent =
        std::atomic_exchange(&currentRpcAgent_, std::move(rpcAgent));
    TORCH_INTERNAL_ASSERT(
        previousAgent != nullptr, "Current RPC agent is not set!");
  }
}

void RpcAgent::setTypeResolver(std::shared_ptr<TypeResolver> typeResolver) {
  typeResolver_ = std::move(typeResolver);
}

std::shared_ptr<TypeResolver> RpcAgent::getTypeResolver() {
  TORCH_INTERNAL_ASSERT(typeResolver_, "Type resolver is not set!");
  return typeResolver_;
}

void RpcAgent::enableGILProfiling(bool flag) {
  profilingEnabled_ = flag;
}

bool RpcAgent::isGILProfilingEnabled() {
  return profilingEnabled_.load();
}

DeviceMap RpcAgent::getDeviceMap(const WorkerInfo& /* unused */) const {
  // Default implementation has no device map.
  return {};
}

const std::vector<c10::Device>& RpcAgent::getDevices() const {
  // By default the agent is CPU-only.
  static const std::vector<c10::Device> noDevices = {};
  return noDevices;
}

std::unordered_map<std::string, std::string> RpcAgent::getDebugInfo() {
  /* This would later include more info other than metrics for eg: may include
     stack traces for the threads owned by the agent */
  // Default implementation: return getMetrics().
  return getMetrics();
}

std::ostream& operator<<(std::ostream& os, const WorkerInfo& workerInfo) {
  return os << "WorkerInfo(id=" << workerInfo.id_
            << ", name=" << workerInfo.name_ << ")";
}

} // namespace rpc
} // namespace distributed
} // namespace torch<|MERGE_RESOLUTION|>--- conflicted
+++ resolved
@@ -60,12 +60,8 @@
       retryOptions.rpcRetryDuration.count() >= 0,
       "rpcRetryDuration cannot be negative.");
 
-<<<<<<< HEAD
-  auto originalFuture = c10::make_intrusive<JitFuture>(at::AnyClassType::get());
-=======
   auto originalFuture =
-      std::make_shared<JitFuture>(at::AnyClassType::get(), getDevices());
->>>>>>> db7b3135
+      c10::make_intrusive<JitFuture>(at::AnyClassType::get(), getDevices());
   steady_clock_time_point newTime =
       computeNewRpcRetryTime(retryOptions, /* retryCount */ 0);
   // Making a copy of the message so it can be retried after the first send.
@@ -225,12 +221,8 @@
     }
   } else {
     // This try succeeded, so we can make the original future as complete.
-<<<<<<< HEAD
-    earliestRpc->originalFuture_->markCompleted(jitFuture.value());
-=======
     earliestRpc->originalFuture_->markCompleted(
-        jitFuture->value(), jitFuture->dataPtrs());
->>>>>>> db7b3135
+        jitFuture.value(), jitFuture.dataPtrs());
   }
 }
 
