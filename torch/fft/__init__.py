import sys

import torch
from torch._C import _add_docstr, _fft  # type: ignore[attr-defined]
<<<<<<< HEAD
from torch._torch_docs import factory_common_args
=======
from torch._torch_docs import factory_common_args, common_args
>>>>>>> 8be5b1ca

__all__ = ['fft', 'ifft', 'fft2', 'ifft2', 'fftn', 'ifftn',
           'rfft', 'irfft', 'rfft2', 'irfft2', 'rfftn', 'irfftn',
           'hfft', 'ihfft', 'fftfreq', 'rfftfreq', 'fftshift', 'ifftshift',
           'Tensor']

Tensor = torch.Tensor

# Note: This not only adds the doc strings for the spectral ops, but
# connects the torch.fft Python namespace to the torch._C._fft builtins.

fft = _add_docstr(_fft.fft_fft, r"""
fft(input, n=None, dim=-1, norm=None, *, out=None) -> Tensor

Computes the one dimensional discrete Fourier transform of :attr:`input`.

Note:

    The Fourier domain representation of any real signal satisfies the
    Hermitian property: `X[i] = conj(X[-i])`. This function always returns both
    the positive and negative frequency terms even though, for real inputs, the
    negative frequencies are redundant. :func:`~torch.fft.rfft` returns the
    more compact one-sided representation where only the positive frequencies
    are returned.

Args:
    input (Tensor): the input tensor
    n (int, optional): Signal length. If given, the input will either be zero-padded
        or trimmed to this length before computing the FFT.
    dim (int, optional): The dimension along which to take the one dimensional FFT.
    norm (str, optional): Normalization mode. For the forward transform
        (:func:`~torch.fft.fft`), these correspond to:

        * ``"forward"`` - normalize by ``1/n``
        * ``"backward"`` - no normalization
        * ``"ortho"`` - normalize by ``1/sqrt(n)`` (making the FFT orthonormal)

        Calling the backward transform (:func:`~torch.fft.ifft`) with the same
        normalization mode will apply an overall normalization of ``1/n`` between
        the two transforms. This is required to make :func:`~torch.fft.ifft`
        the exact inverse.

        Default is ``"backward"`` (no normalization).

Keyword args:
    {out}

Example:

    >>> t = torch.arange(4)
    >>> t
    tensor([0, 1, 2, 3])
    >>> torch.fft.fft(t)
    tensor([ 6.+0.j, -2.+2.j, -2.+0.j, -2.-2.j])

    >>> t = tensor([0.+1.j, 2.+3.j, 4.+5.j, 6.+7.j])
    >>> torch.fft.fft(t)
    tensor([12.+16.j, -8.+0.j, -4.-4.j,  0.-8.j])
""".format(**common_args))

ifft = _add_docstr(_fft.fft_ifft, r"""
ifft(input, n=None, dim=-1, norm=None, *, out=None) -> Tensor

Computes the one dimensional inverse discrete Fourier transform of :attr:`input`.

Args:
    input (Tensor): the input tensor
    n (int, optional): Signal length. If given, the input will either be zero-padded
        or trimmed to this length before computing the IFFT.
    dim (int, optional): The dimension along which to take the one dimensional IFFT.
    norm (str, optional): Normalization mode. For the backward transform
        (:func:`~torch.fft.ifft`), these correspond to:

        * ``"forward"`` - no normalization
        * ``"backward"`` - normalize by ``1/n``
        * ``"ortho"`` - normalize by ``1/sqrt(n)`` (making the IFFT orthonormal)

        Calling the forward transform (:func:`~torch.fft.fft`) with the same
        normalization mode will apply an overall normalization of ``1/n`` between
        the two transforms. This is required to make :func:`~torch.fft.ifft`
        the exact inverse.

        Default is ``"backward"`` (normalize by ``1/n``).

Keyword args:
    {out}

Example:

    >>> t = torch.tensor([ 6.+0.j, -2.+2.j, -2.+0.j, -2.-2.j])
    >>> torch.fft.ifft(t)
    tensor([0.+0.j, 1.+0.j, 2.+0.j, 3.+0.j])
""".format(**common_args))

fft2 = _add_docstr(_fft.fft_fft2, r"""
fft2(input, s=None, dim=(-2, -1), norm=None, *, out=None) -> Tensor

Computes the 2 dimensional discrete Fourier transform of :attr:`input`.
Equivalent to :func:`~torch.fft.fftn` but FFTs only the last two dimensions by default.

Note:
    The Fourier domain representation of any real signal satisfies the
    Hermitian property: ``X[i, j] = conj(X[-i, -j])``. This
    function always returns all positive and negative frequency terms even
    though, for real inputs, half of these values are redundant.
    :func:`~torch.fft.rfft2` returns the more compact one-sided representation
    where only the positive frequencies of the last dimension are returned.

Args:
    input (Tensor): the input tensor
    s (Tuple[int], optional): Signal size in the transformed dimensions.
        If given, each dimension ``dim[i]`` will either be zero-padded or
        trimmed to the length ``s[i]`` before computing the FFT.
        If a length ``-1`` is specified, no padding is done in that dimension.
        Default: ``s = [input.size(d) for d in dim]``
    dim (Tuple[int], optional): Dimensions to be transformed.
        Default: last two dimensions.
    norm (str, optional): Normalization mode. For the forward transform
        (:func:`~torch.fft.fft2`), these correspond to:

        * ``"forward"`` - normalize by ``1/n``
        * ``"backward"`` - no normalization
        * ``"ortho"`` - normalize by ``1/sqrt(n)`` (making the FFT orthonormal)

        Where ``n = prod(s)`` is the logical FFT size.
        Calling the backward transform (:func:`~torch.fft.ifft2`) with the same
        normalization mode will apply an overall normalization of ``1/n``
        between the two transforms. This is required to make
        :func:`~torch.fft.ifft2` the exact inverse.

        Default is ``"backward"`` (no normalization).

Keyword args:
    {out}

Example:

    >>> x = torch.rand(10, 10, dtype=torch.complex64)
    >>> fft2 = torch.fft.fft2(x)

    The discrete Fourier transform is separable, so :func:`~torch.fft.fft2`
    here is equivalent to two one-dimensional :func:`~torch.fft.fft` calls:

    >>> two_ffts = torch.fft.fft(torch.fft.fft(x, dim=0), dim=1)
    >>> torch.allclose(fft2, two_ffts)

""".format(**common_args))

ifft2 = _add_docstr(_fft.fft_ifft2, r"""
ifft2(input, s=None, dim=(-2, -1), norm=None, *, out=None) -> Tensor

Computes the 2 dimensional inverse discrete Fourier transform of :attr:`input`.
Equivalent to :func:`~torch.fft.ifftn` but IFFTs only the last two dimensions by default.

Args:
    input (Tensor): the input tensor
    s (Tuple[int], optional): Signal size in the transformed dimensions.
        If given, each dimension ``dim[i]`` will either be zero-padded or
        trimmed to the length ``s[i]`` before computing the IFFT.
        If a length ``-1`` is specified, no padding is done in that dimension.
        Default: ``s = [input.size(d) for d in dim]``
    dim (Tuple[int], optional): Dimensions to be transformed.
        Default: last two dimensions.
    norm (str, optional): Normalization mode. For the backward transform
        (:func:`~torch.fft.ifft2`), these correspond to:

        * ``"forward"`` - no normalization
        * ``"backward"`` - normalize by ``1/n``
        * ``"ortho"`` - normalize by ``1/sqrt(n)`` (making the IFFT orthonormal)

        Where ``n = prod(s)`` is the logical IFFT size.
        Calling the forward transform (:func:`~torch.fft.fft2`) with the same
        normalization mode will apply an overall normalization of ``1/n`` between
        the two transforms. This is required to make :func:`~torch.fft.ifft2`
        the exact inverse.

        Default is ``"backward"`` (normalize by ``1/n``).

Keyword args:
    {out}

Example:

    >>> x = torch.rand(10, 10, dtype=torch.complex64)
    >>> ifft2 = torch.fft.ifft2(x)

    The discrete Fourier transform is separable, so :func:`~torch.fft.ifft2`
    here is equivalent to two one-dimensional :func:`~torch.fft.ifft` calls:

    >>> two_iffts = torch.fft.ifft(torch.fft.ifft(x, dim=0), dim=1)
    >>> torch.allclose(ifft2, two_iffts)

""".format(**common_args))

fftn = _add_docstr(_fft.fft_fftn, r"""
fftn(input, s=None, dim=None, norm=None, *, out=None) -> Tensor

Computes the N dimensional discrete Fourier transform of :attr:`input`.

Note:

    The Fourier domain representation of any real signal satisfies the
    Hermitian property: ``X[i_1, ..., i_n] = conj(X[-i_1, ..., -i_n])``. This
    function always returns all positive and negative frequency terms even
    though, for real inputs, half of these values are redundant.
    :func:`~torch.fft.rfftn` returns the more compact one-sided representation
    where only the positive frequencies of the last dimension are returned.

Args:
    input (Tensor): the input tensor
    s (Tuple[int], optional): Signal size in the transformed dimensions.
        If given, each dimension ``dim[i]`` will either be zero-padded or
        trimmed to the length ``s[i]`` before computing the FFT.
        If a length ``-1`` is specified, no padding is done in that dimension.
        Default: ``s = [input.size(d) for d in dim]``
    dim (Tuple[int], optional): Dimensions to be transformed.
        Default: all dimensions, or the last ``len(s)`` dimensions if :attr:`s` is given.
    norm (str, optional): Normalization mode. For the forward transform
        (:func:`~torch.fft.fftn`), these correspond to:

        * ``"forward"`` - normalize by ``1/n``
        * ``"backward"`` - no normalization
        * ``"ortho"`` - normalize by ``1/sqrt(n)`` (making the FFT orthonormal)

        Where ``n = prod(s)`` is the logical FFT size.
        Calling the backward transform (:func:`~torch.fft.ifftn`) with the same
        normalization mode will apply an overall normalization of ``1/n``
        between the two transforms. This is required to make
        :func:`~torch.fft.ifftn` the exact inverse.

        Default is ``"backward"`` (no normalization).

Keyword args:
    {out}

Example:

    >>> x = torch.rand(10, 10, dtype=torch.complex64)
    >>> fftn = torch.fft.fftn(x)

    The discrete Fourier transform is separable, so :func:`~torch.fft.fftn`
    here is equivalent to two one-dimensional :func:`~torch.fft.fft` calls:

    >>> two_ffts = torch.fft.fft(torch.fft.fft(x, dim=0), dim=1)
    >>> torch.allclose(fftn, two_ffts)

""".format(**common_args))

ifftn = _add_docstr(_fft.fft_ifftn, r"""
ifftn(input, s=None, dim=None, norm=None, *, out=None) -> Tensor

Computes the N dimensional inverse discrete Fourier transform of :attr:`input`.

Args:
    input (Tensor): the input tensor
    s (Tuple[int], optional): Signal size in the transformed dimensions.
        If given, each dimension ``dim[i]`` will either be zero-padded or
        trimmed to the length ``s[i]`` before computing the IFFT.
        If a length ``-1`` is specified, no padding is done in that dimension.
        Default: ``s = [input.size(d) for d in dim]``
    dim (Tuple[int], optional): Dimensions to be transformed.
        Default: all dimensions, or the last ``len(s)`` dimensions if :attr:`s` is given.
    norm (str, optional): Normalization mode. For the backward transform
        (:func:`~torch.fft.ifftn`), these correspond to:

        * ``"forward"`` - no normalization
        * ``"backward"`` - normalize by ``1/n``
        * ``"ortho"`` - normalize by ``1/sqrt(n)`` (making the IFFT orthonormal)

        Where ``n = prod(s)`` is the logical IFFT size.
        Calling the forward transform (:func:`~torch.fft.fftn`) with the same
        normalization mode will apply an overall normalization of ``1/n`` between
        the two transforms. This is required to make :func:`~torch.fft.ifftn`
        the exact inverse.

        Default is ``"backward"`` (normalize by ``1/n``).

Keyword args:
    {out}

Example:

    >>> x = torch.rand(10, 10, dtype=torch.complex64)
    >>> ifftn = torch.fft.ifftn(x)

    The discrete Fourier transform is separable, so :func:`~torch.fft.ifftn`
    here is equivalent to two one-dimensional :func:`~torch.fft.ifft` calls:

    >>> two_iffts = torch.fft.ifft(torch.fft.ifft(x, dim=0), dim=1)
    >>> torch.allclose(ifftn, two_iffts)

""".format(**common_args))

rfft = _add_docstr(_fft.fft_rfft, r"""
rfft(input, n=None, dim=-1, norm=None, *, out=None) -> Tensor

Computes the one dimensional Fourier transform of real-valued :attr:`input`.

The FFT of a real signal is Hermitian-symmetric, ``X[i] = conj(X[-i])`` so
the output contains only the positive frequencies below the Nyquist frequency.
To compute the full output, use :func:`~torch.fft.fft`

Args:
    input (Tensor): the real input tensor
    n (int, optional): Signal length. If given, the input will either be zero-padded
        or trimmed to this length before computing the real FFT.
    dim (int, optional): The dimension along which to take the one dimensional real FFT.
    norm (str, optional): Normalization mode. For the forward transform
        (:func:`~torch.fft.rfft`), these correspond to:

        * ``"forward"`` - normalize by ``1/n``
        * ``"backward"`` - no normalization
        * ``"ortho"`` - normalize by ``1/sqrt(n)`` (making the FFT orthonormal)

        Calling the backward transform (:func:`~torch.fft.irfft`) with the same
        normalization mode will apply an overall normalization of ``1/n`` between
        the two transforms. This is required to make :func:`~torch.fft.irfft`
        the exact inverse.

        Default is ``"backward"`` (no normalization).

Keyword args:
    {out}

Example:

    >>> t = torch.arange(4)
    >>> t
    tensor([0, 1, 2, 3])
    >>> torch.fft.rfft(t)
    tensor([ 6.+0.j, -2.+2.j, -2.+0.j])

    Compare against the full output from :func:`~torch.fft.fft`:

    >>> torch.fft.fft(t)
    tensor([ 6.+0.j, -2.+2.j, -2.+0.j, -2.-2.j])

    Notice that the symmetric element ``T[-1] == T[1].conj()`` is omitted.
    At the Nyquist frequency ``T[-2] == T[2]`` is it's own symmetric pair,
    and therefore must always be real-valued.
""".format(**common_args))

irfft = _add_docstr(_fft.fft_irfft, r"""
irfft(input, n=None, dim=-1, norm=None, *, out=None) -> Tensor

Computes the inverse of :func:`~torch.fft.rfft`.

:attr:`input` is interpreted as a one-sided Hermitian signal in the Fourier
domain, as produced by :func:`~torch.fft.rfft`. By the Hermitian property, the
output will be real-valued.

Note:
    Some input frequencies must be real-valued to satisfy the Hermitian
    property. In these cases the imaginary component will be ignored.
    For example, any imaginary component in the zero-frequency term cannot
    be represented in a real output and so will always be ignored.

Note:
    The correct interpretation of the Hermitian input depends on the length of
    the original data, as given by :attr:`n`. This is because each input shape
    could correspond to either an odd or even length signal. By default, the
    signal is assumed to be even length and odd signals will not round-trip
    properly. So, it is recommended to always pass the signal length :attr:`n`.

Args:
    input (Tensor): the input tensor representing a half-Hermitian signal
    n (int, optional): Output signal length. This determines the length of the
        output signal. If given, the input will either be zero-padded or trimmed to this
        length before computing the real IFFT.
        Defaults to even output: ``n=2*(input.size(dim) - 1)``.
    dim (int, optional): The dimension along which to take the one dimensional real IFFT.
    norm (str, optional): Normalization mode. For the backward transform
        (:func:`~torch.fft.irfft`), these correspond to:

        * ``"forward"`` - no normalization
        * ``"backward"`` - normalize by ``1/n``
        * ``"ortho"`` - normalize by ``1/sqrt(n)`` (making the real IFFT orthonormal)

        Calling the forward transform (:func:`~torch.fft.rfft`) with the same
        normalization mode will apply an overall normalization of ``1/n`` between
        the two transforms. This is required to make :func:`~torch.fft.irfft`
        the exact inverse.

        Default is ``"backward"`` (normalize by ``1/n``).

Keyword args:
    {out}

Example:

    >>> t = torch.arange(5)
    >>> t
    tensor([0, 1, 2, 3, 4])
    >>> T = torch.fft.rfft(t)
    >>> T
    tensor([10.0000+0.0000j, -2.5000+3.4410j, -2.5000+0.8123j])

    Without specifying the output length to :func:`~torch.fft.irfft`, the output
    will not round-trip properly because the input is odd-length:

    >>> torch.fft.irfft(T)
    tensor([0.6250, 1.4045, 3.1250, 4.8455])

    So, it is recommended to always pass the signal length :attr:`n`:

    >>> torch.fft.irfft(T, t.numel())
    tensor([0.0000, 1.0000, 2.0000, 3.0000, 4.0000])
""".format(**common_args))

rfft2 = _add_docstr(_fft.fft_rfft2, r"""
rfft2(input, s=None, dim=(-2, -1), norm=None, *, out=None) -> Tensor

Computes the 2-dimensional discrete Fourier transform of real :attr:`input`.
Equivalent to :func:`~torch.fft.rfftn` but FFTs only the last two dimensions by default.

The FFT of a real signal is Hermitian-symmetric, ``X[i, j] = conj(X[-i, -j])``,
so the full :func:`~torch.fft.fft2` output contains redundant information.
:func:`~torch.fft.rfft2` instead omits the negative frequencies in the last
dimension.

Args:
    input (Tensor): the input tensor
    s (Tuple[int], optional): Signal size in the transformed dimensions.
        If given, each dimension ``dim[i]`` will either be zero-padded or
        trimmed to the length ``s[i]`` before computing the real FFT.
        If a length ``-1`` is specified, no padding is done in that dimension.
        Default: ``s = [input.size(d) for d in dim]``
    dim (Tuple[int], optional): Dimensions to be transformed.
        Default: last two dimensions.
    norm (str, optional): Normalization mode. For the forward transform
        (:func:`~torch.fft.rfft2`), these correspond to:

        * ``"forward"`` - normalize by ``1/n``
        * ``"backward"`` - no normalization
        * ``"ortho"`` - normalize by ``1/sqrt(n)`` (making the real FFT orthonormal)

        Where ``n = prod(s)`` is the logical FFT size.
        Calling the backward transform (:func:`~torch.fft.irfft2`) with the same
        normalization mode will apply an overall normalization of ``1/n`` between
        the two transforms. This is required to make :func:`~torch.fft.irfft2`
        the exact inverse.

        Default is ``"backward"`` (no normalization).

Keyword args:
    {out}

Example:

    >>> t = torch.rand(10, 10)
    >>> rfft2 = torch.fft.rfft2(t)
    >>> rfft2.size()
    torch.Size([10, 6])

    Compared against the full output from :func:`~torch.fft.fft2`, we have all
    elements up to the Nyquist frequency.

    >>> fft2 = torch.fft.fft2(t)
    >>> torch.allclose(fft2[..., :6], rfft2)
    True

    The discrete Fourier transform is separable, so :func:`~torch.fft.rfft2`
    here is equivalent to a combination of :func:`~torch.fft.fft` and
    :func:`~torch.fft.rfft`:

    >>> two_ffts = torch.fft.fft(torch.fft.rfft(t, dim=1), dim=0)
    >>> torch.allclose(rfft2, two_ffts)

""".format(**common_args))

irfft2 = _add_docstr(_fft.fft_irfft2, r"""
irfft2(input, s=None, dim=(-2, -1), norm=None, *, out=None) -> Tensor

Computes the inverse of :func:`~torch.fft.rfft2`.
Equivalent to :func:`~torch.fft.irfftn` but IFFTs only the last two dimensions by default.

:attr:`input` is interpreted as a one-sided Hermitian signal in the Fourier
domain, as produced by :func:`~torch.fft.rfft2`. By the Hermitian property, the
output will be real-valued.

Note:
    Some input frequencies must be real-valued to satisfy the Hermitian
    property. In these cases the imaginary component will be ignored.
    For example, any imaginary component in the zero-frequency term cannot
    be represented in a real output and so will always be ignored.

Note:
    The correct interpretation of the Hermitian input depends on the length of
    the original data, as given by :attr:`s`. This is because each input shape
    could correspond to either an odd or even length signal. By default, the
    signal is assumed to be even length and odd signals will not round-trip
    properly. So, it is recommended to always pass the signal shape :attr:`s`.

Args:
    input (Tensor): the input tensor
    s (Tuple[int], optional): Signal size in the transformed dimensions.
        If given, each dimension ``dim[i]`` will either be zero-padded or
        trimmed to the length ``s[i]`` before computing the real FFT.
        If a length ``-1`` is specified, no padding is done in that dimension.
        Defaults to even output in the last dimension:
        ``s[-1] = 2*(input.size(dim[-1]) - 1)``.
    dim (Tuple[int], optional): Dimensions to be transformed.
        The last dimension must be the half-Hermitian compressed dimension.
        Default: last two dimensions.
    norm (str, optional): Normalization mode. For the backward transform
        (:func:`~torch.fft.irfft2`), these correspond to:

        * ``"forward"`` - no normalization
        * ``"backward"`` - normalize by ``1/n``
        * ``"ortho"`` - normalize by ``1/sqrt(n)`` (making the real IFFT orthonormal)

        Where ``n = prod(s)`` is the logical IFFT size.
        Calling the forward transform (:func:`~torch.fft.rfft2`) with the same
        normalization mode will apply an overall normalization of ``1/n`` between
        the two transforms. This is required to make :func:`~torch.fft.irfft2`
        the exact inverse.

        Default is ``"backward"`` (normalize by ``1/n``).

Keyword args:
    {out}

Example:

    >>> t = torch.rand(10, 9)
    >>> T = torch.fft.rfft2(t)

    Without specifying the output length to :func:`~torch.fft.irfft2`, the output
    will not round-trip properly because the input is odd-length in the last
    dimension:

    >>> torch.fft.irfft2(T).size()
    torch.Size([10, 10])

    So, it is recommended to always pass the signal shape :attr:`s`.

    >>> roundtrip = torch.fft.irfft2(T, t.size())
    >>> roundtrip.size()
    torch.Size([10, 9])
    >>> torch.allclose(roundtrip, t)
    True

""".format(**common_args))

rfftn = _add_docstr(_fft.fft_rfftn, r"""
rfftn(input, s=None, dim=None, norm=None, *, out=None) -> Tensor

Computes the N-dimensional discrete Fourier transform of real :attr:`input`.

The FFT of a real signal is Hermitian-symmetric,
``X[i_1, ..., i_n] = conj(X[-i_1, ..., -i_n])`` so the full
:func:`~torch.fft.fftn` output contains redundant information.
:func:`~torch.fft.rfftn` instead omits the negative frequencies in the
last dimension.

Args:
    input (Tensor): the input tensor
    s (Tuple[int], optional): Signal size in the transformed dimensions.
        If given, each dimension ``dim[i]`` will either be zero-padded or
        trimmed to the length ``s[i]`` before computing the real FFT.
        If a length ``-1`` is specified, no padding is done in that dimension.
        Default: ``s = [input.size(d) for d in dim]``
    dim (Tuple[int], optional): Dimensions to be transformed.
        Default: all dimensions, or the last ``len(s)`` dimensions if :attr:`s` is given.
    norm (str, optional): Normalization mode. For the forward transform
        (:func:`~torch.fft.rfftn`), these correspond to:

        * ``"forward"`` - normalize by ``1/n``
        * ``"backward"`` - no normalization
        * ``"ortho"`` - normalize by ``1/sqrt(n)`` (making the real FFT orthonormal)

        Where ``n = prod(s)`` is the logical FFT size.
        Calling the backward transform (:func:`~torch.fft.irfftn`) with the same
        normalization mode will apply an overall normalization of ``1/n`` between
        the two transforms. This is required to make :func:`~torch.fft.irfftn`
        the exact inverse.

        Default is ``"backward"`` (no normalization).

Keyword args:
    {out}

Example:

    >>> t = torch.rand(10, 10)
    >>> rfftn = torch.fft.rfftn(t)
    >>> rfftn.size()
    torch.Size([10, 6])

    Compared against the full output from :func:`~torch.fft.fftn`, we have all
    elements up to the Nyquist frequency.

    >>> fftn = torch.fft.fftn(t)
    >>> torch.allclose(fftn[..., :6], rfftn)
    True

    The discrete Fourier transform is separable, so :func:`~torch.fft.rfftn`
    here is equivalent to a combination of :func:`~torch.fft.fft` and
    :func:`~torch.fft.rfft`:

    >>> two_ffts = torch.fft.fft(torch.fft.rfft(t, dim=1), dim=0)
    >>> torch.allclose(rfftn, two_ffts)

""".format(**common_args))

irfftn = _add_docstr(_fft.fft_irfftn, r"""
irfftn(input, s=None, dim=None, norm=None, *, out=None) -> Tensor

Computes the inverse of :func:`~torch.fft.rfftn`.

:attr:`input` is interpreted as a one-sided Hermitian signal in the Fourier
domain, as produced by :func:`~torch.fft.rfftn`. By the Hermitian property, the
output will be real-valued.

Note:
    Some input frequencies must be real-valued to satisfy the Hermitian
    property. In these cases the imaginary component will be ignored.
    For example, any imaginary component in the zero-frequency term cannot
    be represented in a real output and so will always be ignored.

Note:
    The correct interpretation of the Hermitian input depends on the length of
    the original data, as given by :attr:`s`. This is because each input shape
    could correspond to either an odd or even length signal. By default, the
    signal is assumed to be even length and odd signals will not round-trip
    properly. So, it is recommended to always pass the signal shape :attr:`s`.

Args:
    input (Tensor): the input tensor
    s (Tuple[int], optional): Signal size in the transformed dimensions.
        If given, each dimension ``dim[i]`` will either be zero-padded or
        trimmed to the length ``s[i]`` before computing the real FFT.
        If a length ``-1`` is specified, no padding is done in that dimension.
        Defaults to even output in the last dimension:
        ``s[-1] = 2*(input.size(dim[-1]) - 1)``.
    dim (Tuple[int], optional): Dimensions to be transformed.
        The last dimension must be the half-Hermitian compressed dimension.
        Default: all dimensions, or the last ``len(s)`` dimensions if :attr:`s` is given.
    norm (str, optional): Normalization mode. For the backward transform
        (:func:`~torch.fft.irfftn`), these correspond to:

        * ``"forward"`` - no normalization
        * ``"backward"`` - normalize by ``1/n``
        * ``"ortho"`` - normalize by ``1/sqrt(n)`` (making the real IFFT orthonormal)

        Where ``n = prod(s)`` is the logical IFFT size.
        Calling the forward transform (:func:`~torch.fft.rfftn`) with the same
        normalization mode will apply an overall normalization of ``1/n`` between
        the two transforms. This is required to make :func:`~torch.fft.irfftn`
        the exact inverse.

        Default is ``"backward"`` (normalize by ``1/n``).

Keyword args:
    {out}

Example:

    >>> t = torch.rand(10, 9)
    >>> T = torch.fft.rfftn(t)

    Without specifying the output length to :func:`~torch.fft.irfft`, the output
    will not round-trip properly because the input is odd-length in the last
    dimension:

    >>> torch.fft.irfftn(T).size()
    torch.Size([10, 10])

    So, it is recommended to always pass the signal shape :attr:`s`.

    >>> roundtrip = torch.fft.irfftn(T, t.size())
    >>> roundtrip.size()
    torch.Size([10, 9])
    >>> torch.allclose(roundtrip, t)
    True

""".format(**common_args))

hfft = _add_docstr(_fft.fft_hfft, r"""
hfft(input, n=None, dim=-1, norm=None, *, out=None) -> Tensor

Computes the one dimensional discrete Fourier transform of a Hermitian
symmetric :attr:`input` signal.

Note:

    :func:`~torch.fft.hfft`/:func:`~torch.fft.ihfft` are analogous to
    :func:`~torch.fft.rfft`/:func:`~torch.fft.irfft`. The real FFT expects
    a real signal in the time-domain and gives a Hermitian symmetry in the
    frequency-domain. The Hermitian FFT is the opposite; Hermitian symmetric in
    the time-domain and real-valued in the frequency-domain. For this reason,
    special care needs to be taken with the length argument :attr:`n`, in the
    same way as with :func:`~torch.fft.irfft`.

Note:
    Because the signal is Hermitian in the time-domain, the result will be
    real in the frequency domain. Note that some input frequencies must be
    real-valued to satisfy the Hermitian property. In these cases the imaginary
    component will be ignored. For example, any imaginary component in
    ``input[0]`` would result in one or more complex frequency terms which
    cannot be represented in a real output and so will always be ignored.

Note:
    The correct interpretation of the Hermitian input depends on the length of
    the original data, as given by :attr:`n`. This is because each input shape
    could correspond to either an odd or even length signal. By default, the
    signal is assumed to be even length and odd signals will not round-trip
    properly. So, it is recommended to always pass the signal length :attr:`n`.

Args:
    input (Tensor): the input tensor representing a half-Hermitian signal
    n (int, optional): Output signal length. This determines the length of the
        real output. If given, the input will either be zero-padded or trimmed to this
        length before computing the Hermitian FFT.
        Defaults to even output: ``n=2*(input.size(dim) - 1)``.
    dim (int, optional): The dimension along which to take the one dimensional Hermitian FFT.
    norm (str, optional): Normalization mode. For the forward transform
        (:func:`~torch.fft.hfft`), these correspond to:

        * ``"forward"`` - normalize by ``1/n``
        * ``"backward"`` - no normalization
        * ``"ortho"`` - normalize by ``1/sqrt(n)`` (making the Hermitian FFT orthonormal)

        Calling the backward transform (:func:`~torch.fft.ihfft`) with the same
        normalization mode will apply an overall normalization of ``1/n`` between
        the two transforms. This is required to make :func:`~torch.fft.ihfft`
        the exact inverse.

        Default is ``"backward"`` (no normalization).

Keyword args:
    {out}

Example:

    Taking a real-valued frequency signal and bringing it into the time domain
    gives Hermitian symmetric output:

    >>> t = torch.arange(5)
    >>> t
    tensor([0, 1, 2, 3, 4])
    >>> T = torch.fft.ifft(t)
    >>> T
    tensor([ 2.0000+-0.0000j, -0.5000-0.6882j, -0.5000-0.1625j, -0.5000+0.1625j,
            -0.5000+0.6882j])

    Note that ``T[1] == T[-1].conj()`` and ``T[2] == T[-2].conj()`` is
    redundant. We can thus compute the forward transform without considering
    negative frequencies:

    >>> torch.fft.hfft(T[:3], n=5)
    tensor([0., 1., 2., 3., 4.])

    Like with :func:`~torch.fft.irfft`, the output length must be given in order
    to recover an even length output:

    >>> torch.fft.hfft(T[:3])
    tensor([0.5000, 1.1236, 2.5000, 3.8764])
""".format(**common_args))

ihfft = _add_docstr(_fft.fft_ihfft, r"""
ihfft(input, n=None, dim=-1, norm=None, *, out=None) -> Tensor

Computes the inverse of :func:`~torch.fft.hfft`.

:attr:`input` must be a real-valued signal, interpreted in the Fourier domain.
The IFFT of a real signal is Hermitian-symmetric, ``X[i] = conj(X[-i])``.
:func:`~torch.fft.ihfft` represents this in the one-sided form where only the
positive frequencies below the Nyquist frequency are included. To compute the
full output, use :func:`~torch.fft.ifft`.

Args:
    input (Tensor): the real input tensor
    n (int, optional): Signal length. If given, the input will either be zero-padded
        or trimmed to this length before computing the Hermitian IFFT.
    dim (int, optional): The dimension along which to take the one dimensional Hermitian IFFT.
    norm (str, optional): Normalization mode. For the backward transform
        (:func:`~torch.fft.ihfft`), these correspond to:

        * ``"forward"`` - no normalization
        * ``"backward"`` - normalize by ``1/n``
        * ``"ortho"`` - normalize by ``1/sqrt(n)`` (making the IFFT orthonormal)

        Calling the forward transform (:func:`~torch.fft.hfft`) with the same
        normalization mode will apply an overall normalization of ``1/n`` between
        the two transforms. This is required to make :func:`~torch.fft.ihfft`
        the exact inverse.

        Default is ``"backward"`` (normalize by ``1/n``).

Keyword args:
    {out}

Example:

    >>> t = torch.arange(5)
    >>> t
    tensor([0, 1, 2, 3, 4])
    >>> torch.fft.ihfft(t)
    tensor([ 2.0000+-0.0000j, -0.5000-0.6882j, -0.5000-0.1625j])

    Compare against the full output from :func:`~torch.fft.ifft`:

    >>> torch.fft.ifft(t)
    tensor([ 2.0000+-0.0000j, -0.5000-0.6882j, -0.5000-0.1625j, -0.5000+0.1625j,
        -0.5000+0.6882j])
""".format(**common_args))

fftfreq = _add_docstr(_fft.fft_fftfreq, r"""
fftfreq(n, d=1.0, *, out=None, dtype=None, layout=torch.strided, device=None, requires_grad=False) -> Tensor

Computes the discrete Fourier Transform sample frequencies for a signal of size :attr:`n`.

Note:
    By convention, :func:`~torch.fft.fft` returns positive frequency terms
    first, followed by the negative frequencies in reverse order, so that
    ``f[-i]`` for all :math:`0 < i \leq n/2`` in Python gives the negative
    frequency terms. For an FFT of length :attr:`n` and with inputs spaced in
    length unit :attr:`d`, the frequencies are::

        f = [0, 1, ..., (n - 1) // 2, -(n // 2), ..., -1] / (d * n)

Note:
    For even lengths, the Nyquist frequency at ``f[n/2]`` can be thought of as
    either negative or positive. :func:`~torch.fft.fftfreq` follows NumPy's
    convention of taking it to be negative.

Args:
    n (int): the FFT length
    d (float, optional): The sampling length scale.
        The spacing between individual samples of the FFT input.
        The default assumes unit spacing, dividing that result by the actual
        spacing gives the result in physical frequency units.

Keyword Args:
    {out}
    {dtype}
    {layout}
    {device}
    {requires_grad}

Example:

    >>> torch.fft.fftfreq(5)
    tensor([ 0.0000,  0.2000,  0.4000, -0.4000, -0.2000])

    For even input, we can see the Nyquist frequency at ``f[2]`` is given as
    negative:

    >>> torch.fft.fftfreq(4)
    tensor([ 0.0000,  0.2500, -0.5000, -0.2500])

""".format(**factory_common_args))

rfftfreq = _add_docstr(_fft.fft_rfftfreq, r"""
rfftfreq(n, d=1.0, *, out=None, dtype=None, layout=torch.strided, device=None, requires_grad=False) -> Tensor

Computes the sample frequencies for :func:`~torch.fft.rfft` with a signal of size :attr:`n`.

Note:
    :func:`~torch.fft.rfft` returns Hermitian one-sided output, so only the
    positive frequency terms are returned. For a real FFT of length :attr:`n`
    and with inputs spaced in length unit :attr:`d`, the frequencies are::

        f = torch.arange((n + 1) // 2) / (d * n)

Note:
    For even lengths, the Nyquist frequency at ``f[n/2]`` can be thought of as
    either negative or positive. Unlike :func:`~torch.fft.fftfreq`,
    :func:`~torch.fft.rfftfreq` always returns it as positive.

Args:
    n (int): the real FFT length
    d (float, optional): The sampling length scale.
        The spacing between individual samples of the FFT input.
        The default assumes unit spacing, dividing that result by the actual
        spacing gives the result in physical frequency units.

Keyword Args:
    {out}
    {dtype}
    {layout}
    {device}
    {requires_grad}

Example:

    >>> torch.fft.rfftfreq(5)
    tensor([ 0.0000,  0.2000,  0.4000])

    >>> torch.fft.rfftfreq(4)
    tensor([ 0.0000,  0.2500, 0.5000])

    Compared to the output from :func:`~torch.fft.fftfreq`, we see that the
    Nyquist frequency at ``f[2]`` has changed sign:
    >>> torch.fft.fftfreq(4)
    tensor([ 0.0000,  0.2500, -0.5000, -0.2500])

""".format(**factory_common_args))

fftshift = _add_docstr(_fft.fft_fftshift, r"""
fftshift(input, dim=None) -> Tensor

Reorders n-dimensional FFT data, as provided by :func:`~torch.fft.fftn`, to have
negative frequency terms first.

This performs a periodic shift of n-dimensional data such that the origin
``(0, ..., 0)`` is moved to the center of the tensor. Specifically, to
``input.shape[dim] // 2`` in each selected dimension.

Note:
    By convention, the FFT returns positive frequency terms first, followed by
    the negative frequencies in reverse order, so that ``f[-i]`` for all
    :math:`0 < i \leq n/2` in Python gives the negative frequency terms.
    :func:`~torch.fft.fftshift` rearranges all frequencies into ascending order
    from negative to positive with the zero-frequency term in the center.

Note:
    For even lengths, the Nyquist frequency at ``f[n/2]`` can be thought of as
    either negative or positive. :func:`~torch.fft.fftshift` always puts the
    Nyquist term at the 0-index. This is the same convention used by
    :func:`~torch.fft.fftfreq`.

Args:
    input (Tensor): the tensor in FFT order
    dim (int, Tuple[int], optional): The dimensions to rearrange.
        Only dimensions specified here will be rearranged, any other dimensions
        will be left in their original order.
        Default: All dimensions of :attr:`input`.

Example:

    >>> f = torch.fft.fftfreq(4)
    >>> f
    tensor([ 0.0000,  0.2500, -0.5000, -0.2500])

    >>> torch.fft.fftshift(f)
    tensor([-0.5000, -0.2500,  0.0000,  0.2500])

    Also notice that the Nyquist frequency term at ``f[2]`` was moved to the
    beginning of the tensor.

    This also works for multi-dimensional transforms:

    >>> x = torch.fft.fftfreq(5, d=1/5) + 0.1 * torch.fft.fftfreq(5, d=1/5).unsqueeze(1)
    >>> x
    tensor([[ 0.0000,  1.0000,  2.0000, -2.0000, -1.0000],
            [ 0.1000,  1.1000,  2.1000, -1.9000, -0.9000],
            [ 0.2000,  1.2000,  2.2000, -1.8000, -0.8000],
            [-0.2000,  0.8000,  1.8000, -2.2000, -1.2000],
            [-0.1000,  0.9000,  1.9000, -2.1000, -1.1000]])

    >>> torch.fft.fftshift(x)
    tensor([[-2.2000, -1.2000, -0.2000,  0.8000,  1.8000],
            [-2.1000, -1.1000, -0.1000,  0.9000,  1.9000],
            [-2.0000, -1.0000,  0.0000,  1.0000,  2.0000],
            [-1.9000, -0.9000,  0.1000,  1.1000,  2.1000],
            [-1.8000, -0.8000,  0.2000,  1.2000,  2.2000]])

    :func:`~torch.fft.fftshift` can also be useful for spatial data. If our
    data is defined on a centered grid (``[-(N//2), (N-1)//2]``) then we can
    use the standard FFT defined on an uncentered grid (``[0, N)``) by first
    applying an :func:`~torch.fft.ifftshift`.

    >>> x_centered = torch.arange(-5, 5)
    >>> x_uncentered = torch.fft.ifftshift(x_centered)
    >>> fft_uncentered = torch.fft.fft(x_uncentered)

    Similarly, we can convert the frequency domain components to centered
    convention by applying :func:`~torch.fft.fftshift`.

    >>> fft_centered = torch.fft.fftshift(fft_uncentered)

    The inverse transform, from centered Fourier space back to centered spatial
    data, can be performed by applying the inverse shifts in reverse order:

    >>> x_centered_2 = torch.fft.fftshift(torch.fft.ifft(torch.fft.ifftshift(fft_centered)))
    >>> torch.allclose(x_centered.to(torch.complex64), x_centered_2)
    True


""")

ifftshift = _add_docstr(_fft.fft_ifftshift, r"""
ifftshift(input, dim=None) -> Tensor

Inverse of :func:`~torch.fft.fftshift`.

Args:
    input (Tensor): the tensor in FFT order
    dim (int, Tuple[int], optional): The dimensions to rearrange.
        Only dimensions specified here will be rearranged, any other dimensions
        will be left in their original order.
        Default: All dimensions of :attr:`input`.

Example:

    >>> f = torch.fft.fftfreq(5)
    >>> f
    tensor([ 0.0000,  0.2000,  0.4000, -0.4000, -0.2000])

    A round-trip through :func:`~torch.fft.fftshift` and
    :func:`~torch.fft.ifftshift` gives the same result:

    >>> shifted = torch.fftshift(f)
    >>> torch.ifftshift(shifted)
    tensor([ 0.0000,  0.2000,  0.4000, -0.4000, -0.2000])

""")<|MERGE_RESOLUTION|>--- conflicted
+++ resolved
@@ -2,11 +2,7 @@
 
 import torch
 from torch._C import _add_docstr, _fft  # type: ignore[attr-defined]
-<<<<<<< HEAD
-from torch._torch_docs import factory_common_args
-=======
 from torch._torch_docs import factory_common_args, common_args
->>>>>>> 8be5b1ca
 
 __all__ = ['fft', 'ifft', 'fft2', 'ifft2', 'fftn', 'ifftn',
            'rfft', 'irfft', 'rfft2', 'irfft2', 'rfftn', 'irfftn',
